from __future__ import absolute_import

__all__ = (
    "TestCase",
    "TransactionTestCase",
    "APITestCase",
    "TwoFactorAPITestCase",
    "AuthProviderTestCase",
    "RuleTestCase",
    "PermissionTestCase",
    "PluginTestCase",
    "CliTestCase",
    "AcceptanceTestCase",
    "IntegrationTestCase",
    "SnubaTestCase",
    "IntegrationRepositoryTestCase",
    "ReleaseCommitPatchTest",
    "SetRefsTestCase",
    "OrganizationDashboardWidgetTestCase",
)

import base64
import contextlib
import os
import os.path
import pytest
import requests
import six
import types
import mock

from click.testing import CliRunner
from datetime import datetime
from django.conf import settings
from django.contrib.auth import login
from django.contrib.auth.models import AnonymousUser
from django.core import signing
from django.core.cache import cache
from django.core.urlresolvers import reverse
from django.db import connections, DEFAULT_DB_ALIAS
from django.http import HttpRequest
from django.test import override_settings, TestCase, TransactionTestCase
from django.test.utils import CaptureQueriesContext
from django.utils import timezone
from exam import before, fixture, Exam
from mock import patch
from pkg_resources import iter_entry_points
from rest_framework.test import APITestCase as BaseAPITestCase
from six.moves.urllib.parse import urlencode

from sentry import auth
from sentry.auth.providers.dummy import DummyProvider
from sentry.auth.superuser import (
    Superuser,
    COOKIE_SALT as SU_COOKIE_SALT,
    COOKIE_NAME as SU_COOKIE_NAME,
    ORG_ID as SU_ORG_ID,
    COOKIE_SECURE as SU_COOKIE_SECURE,
    COOKIE_DOMAIN as SU_COOKIE_DOMAIN,
    COOKIE_PATH as SU_COOKIE_PATH,
)
from sentry.constants import MODULE_ROOT
from sentry.eventstream.snuba import SnubaEventStream
from sentry.models import (
    GroupMeta,
    ProjectOption,
    Repository,
    DeletedOrganization,
    Organization,
    TotpInterface,
    Dashboard,
    ObjectStatus,
    WidgetDataSource,
    WidgetDataSourceTypes,
)
from sentry.plugins.base import plugins
from sentry.rules import EventState
from sentry.tagstore.snuba import SnubaTagStorage
from sentry.utils import json
from sentry.utils.auth import SSO_SESSION_KEY

from .fixtures import Fixtures
from .factories import Factories
from .skips import requires_snuba
from .helpers import (
    AuthProvider,
    Feature,
    get_auth_header,
    TaskRunner,
    override_options,
    parse_queries,
)

DEFAULT_USER_AGENT = "Mozilla/5.0 (Windows NT 6.1) AppleWebKit/537.36 (KHTML, like Gecko) Chrome/41.0.2228.0 Safari/537.36"


class BaseTestCase(Fixtures, Exam):
    def assertRequiresAuthentication(self, path, method="GET"):
        resp = getattr(self.client, method.lower())(path)
        assert resp.status_code == 302
        assert resp["Location"].startswith("http://testserver" + reverse("sentry-login"))

    @before
    def setup_dummy_auth_provider(self):
        auth.register("dummy", DummyProvider)
        self.addCleanup(auth.unregister, "dummy", DummyProvider)

    def tasks(self):
        return TaskRunner()

    def feature(self, names):
        """
        >>> with self.feature({'feature:name': True})
        >>>     # ...
        """
        return Feature(names)

    def auth_provider(self, name, cls):
        """
        >>> with self.auth_provider('name', Provider)
        >>>     # ...
        """
        return AuthProvider(name, cls)

    def save_session(self):
        self.session.save()
        self.save_cookie(
            name=settings.SESSION_COOKIE_NAME,
            value=self.session.session_key,
            max_age=None,
            path="/",
            domain=settings.SESSION_COOKIE_DOMAIN,
            secure=settings.SESSION_COOKIE_SECURE or None,
            expires=None,
        )

    def save_cookie(self, name, value, **params):
        self.client.cookies[name] = value
        self.client.cookies[name].update({k.replace("_", "-"): v for k, v in six.iteritems(params)})

    def make_request(self, user=None, auth=None, method=None):
        request = HttpRequest()
        if method:
            request.method = method
        request.META["REMOTE_ADDR"] = "127.0.0.1"
        request.META["SERVER_NAME"] = "testserver"
        request.META["SERVER_PORT"] = 80
        request.GET = {}
        request.POST = {}

        # order matters here, session -> user -> other things
        request.session = self.session
        request.auth = auth
        request.user = user or AnonymousUser()
        request.superuser = Superuser(request)
        request.is_superuser = lambda: request.superuser.is_active
        request.successful_authenticator = None
        return request

    # TODO(dcramer): ideally superuser_sso would be False by default, but that would require
    # a lot of tests changing
    def login_as(
        self, user, organization_id=None, organization_ids=None, superuser=False, superuser_sso=True
    ):
        user.backend = settings.AUTHENTICATION_BACKENDS[0]

        request = self.make_request()
        login(request, user)
        request.user = user

        if organization_ids is None:
            organization_ids = set()
        else:
            organization_ids = set(organization_ids)
        if superuser and superuser_sso is not False:
            if SU_ORG_ID:
                organization_ids.add(SU_ORG_ID)
        if organization_id:
            organization_ids.add(organization_id)

        # TODO(dcramer): ideally this would get abstracted
        if organization_ids:
            request.session[SSO_SESSION_KEY] = ",".join(six.text_type(o) for o in organization_ids)

        # logging in implicitly binds superuser, but for test cases we
        # want that action to be explicit to avoid accidentally testing
        # superuser-only code
        if not superuser:
            # XXX(dcramer): we're calling the internal method to avoid logging
            request.superuser._set_logged_out()
        elif request.user.is_superuser and superuser:
            request.superuser.set_logged_in(request.user)
            # XXX(dcramer): awful hack to ensure future attempts to instantiate
            # the Superuser object are successful
            self.save_cookie(
                name=SU_COOKIE_NAME,
                value=signing.get_cookie_signer(salt=SU_COOKIE_NAME + SU_COOKIE_SALT).sign(
                    request.superuser.token
                ),
                max_age=None,
                path=SU_COOKIE_PATH,
                domain=SU_COOKIE_DOMAIN,
                secure=SU_COOKIE_SECURE or None,
                expires=None,
            )
        # Save the session values.
        self.save_session()

    def load_fixture(self, filepath):
        filepath = os.path.join(MODULE_ROOT, os.pardir, os.pardir, "tests", "fixtures", filepath)
        with open(filepath, "rb") as fp:
            return fp.read()

    def _pre_setup(self):
        super(BaseTestCase, self)._pre_setup()

        cache.clear()
        ProjectOption.objects.clear_local_cache()
        GroupMeta.objects.clear_local_cache()

    def _post_teardown(self):
        super(BaseTestCase, self)._post_teardown()

    def _makeMessage(self, data):
        return json.dumps(data).encode("utf-8")

    def _makePostMessage(self, data):
        return base64.b64encode(self._makeMessage(data))

    def _postWithHeader(self, data, key=None, secret=None, protocol=None, **extra):
        if key is None:
            key = self.projectkey.public_key
            secret = self.projectkey.secret_key

        message = self._makePostMessage(data)
        with self.tasks():
            resp = self.client.post(
                reverse("sentry-api-store"),
                message,
                content_type="application/octet-stream",
                HTTP_X_SENTRY_AUTH=get_auth_header("_postWithHeader/0.0.0", key, secret, protocol),
                **extra
            )
        return resp

    def _postCspWithHeader(self, data, key=None, **extra):
        if isinstance(data, dict):
            body = json.dumps({"csp-report": data})
        elif isinstance(data, six.string_types):
            body = data
        path = reverse("sentry-api-csp-report", kwargs={"project_id": self.project.id})
        path += "?sentry_key=%s" % self.projectkey.public_key
        with self.tasks():
            return self.client.post(
                path,
                data=body,
                content_type="application/csp-report",
                HTTP_USER_AGENT=DEFAULT_USER_AGENT,
                **extra
            )

    def _postMinidumpWithHeader(
        self, upload_file_minidump, data=None, key=None, raw=False, **extra
    ):
        if raw:
            data = upload_file_minidump.read()
            extra.setdefault("content_type", "application/octet-stream")
        else:
            data = dict(data or {})
            data["upload_file_minidump"] = upload_file_minidump

        path = reverse("sentry-api-minidump", kwargs={"project_id": self.project.id})
        path += "?sentry_key=%s" % self.projectkey.public_key
        with self.tasks():
            return self.client.post(path, data=data, HTTP_USER_AGENT=DEFAULT_USER_AGENT, **extra)

    def _postUnrealWithHeader(self, upload_unreal_crash, data=None, key=None, **extra):
        path = reverse(
            "sentry-api-unreal",
            kwargs={"project_id": self.project.id, "sentry_key": self.projectkey.public_key},
        )
        with self.tasks():
            return self.client.post(
                path,
                data=upload_unreal_crash,
                content_type="application/octet-stream",
                HTTP_USER_AGENT=DEFAULT_USER_AGENT,
                **extra
            )

    def _postEventAttachmentWithHeader(self, attachment, **extra):
        path = reverse(
            "sentry-api-event-attachment",
            kwargs={"project_id": self.project.id, "event_id": self.event.event_id},
        )

        key = self.projectkey.public_key
        secret = self.projectkey.secret_key

        with self.tasks():
            return self.client.post(
                path,
                attachment,
                # HTTP_USER_AGENT=DEFAULT_USER_AGENT,
                HTTP_X_SENTRY_AUTH=get_auth_header("_postWithHeader/0.0.0", key, secret, 7),
                **extra
            )

    def _getWithReferer(self, data, key=None, referer="sentry.io", protocol="4"):
        if key is None:
            key = self.projectkey.public_key

        headers = {}
        if referer is not None:
            headers["HTTP_REFERER"] = referer

        message = self._makeMessage(data)
        qs = {
            "sentry_version": protocol,
            "sentry_client": "raven-js/lol",
            "sentry_key": key,
            "sentry_data": message,
        }
        with self.tasks():
            resp = self.client.get(
                "%s?%s" % (reverse("sentry-api-store", args=(self.project.pk,)), urlencode(qs)),
                **headers
            )
        return resp

    def _postWithReferer(self, data, key=None, referer="sentry.io", protocol="4"):
        if key is None:
            key = self.projectkey.public_key

        headers = {}
        if referer is not None:
            headers["HTTP_REFERER"] = referer

        message = self._makeMessage(data)
        qs = {"sentry_version": protocol, "sentry_client": "raven-js/lol", "sentry_key": key}
        with self.tasks():
            resp = self.client.post(
                "%s?%s" % (reverse("sentry-api-store", args=(self.project.pk,)), urlencode(qs)),
                data=message,
                content_type="application/json",
                **headers
            )
        return resp

    def options(self, options):
        """
        A context manager that temporarily sets a global option and reverts
        back to the original value when exiting the context.
        """
        return override_options(options)

    _postWithSignature = _postWithHeader
    _postWithNewSignature = _postWithHeader

    def assert_valid_deleted_log(self, deleted_log, original_object):
        assert deleted_log is not None
        assert original_object.name == deleted_log.name

        assert deleted_log.name == original_object.name
        assert deleted_log.slug == original_object.slug

        if not isinstance(deleted_log, DeletedOrganization):
            assert deleted_log.organization_id == original_object.organization.id
            assert deleted_log.organization_name == original_object.organization.name
            assert deleted_log.organization_slug == original_object.organization.slug

        assert deleted_log.date_created == original_object.date_added
        assert deleted_log.date_deleted >= deleted_log.date_created

    def assertWriteQueries(self, queries, debug=False, *args, **kwargs):
        func = kwargs.pop("func", None)
        using = kwargs.pop("using", DEFAULT_DB_ALIAS)
        conn = connections[using]

        context = _AssertQueriesContext(self, queries, debug, conn)
        if func is None:
            return context

        with context:
            func(*args, **kwargs)


class _AssertQueriesContext(CaptureQueriesContext):
    def __init__(self, test_case, queries, debug, connection):
        self.test_case = test_case
        self.queries = queries
        self.debug = debug
        super(_AssertQueriesContext, self).__init__(connection)

    def __exit__(self, exc_type, exc_value, traceback):
        super(_AssertQueriesContext, self).__exit__(exc_type, exc_value, traceback)
        if exc_type is not None:
            return

        parsed_queries = parse_queries(self.captured_queries)

        if self.debug:
            import pprint

            pprint.pprint("====================== Raw Queries ======================")
            pprint.pprint(self.captured_queries)
            pprint.pprint("====================== Table writes ======================")
            pprint.pprint(parsed_queries)

        for table, num in parsed_queries.items():
            expected = self.queries.get(table, 0)
            if expected == 0:
                import pprint

                pprint.pprint(
                    "WARNING: no query against %s emitted, add debug=True to see all the queries"
                    % (table)
                )
            else:
                self.test_case.assertTrue(
                    num == expected,
                    "%d write queries expected on `%s`, got %d, add debug=True to see all the queries"
                    % (expected, table, num),
                )

        for table, num in self.queries.items():
            executed = parsed_queries.get(table, None)
            self.test_case.assertFalse(
                executed is None,
                "no query against %s emitted, add debug=True to see all the queries" % (table),
            )


@override_settings(ROOT_URLCONF="sentry.web.urls")
class TestCase(BaseTestCase, TestCase):
    pass


class TransactionTestCase(BaseTestCase, TransactionTestCase):
    pass


class APITestCase(BaseTestCase, BaseAPITestCase):
    endpoint = None
    method = "get"

    def get_response(self, *args, **params):
        if self.endpoint is None:
            raise Exception("Implement self.endpoint to use this method.")

        url = reverse(self.endpoint, args=args)
        # In some cases we want to pass querystring params to put/post, handle
        # this here.
        if "qs_params" in params:
            query_string = urlencode(params.pop("qs_params"), doseq=True)
            url = u"{}?{}".format(url, query_string)

        method = params.pop("method", self.method)

        return getattr(self.client, method)(url, format="json", data=params)

    def get_valid_response(self, *args, **params):
        status_code = params.pop("status_code", 200)
        resp = self.get_response(*args, **params)
        assert resp.status_code == status_code, (resp.status_code, resp.content)
        return resp


class TwoFactorAPITestCase(APITestCase):
    @fixture
    def path_2fa(self):
        return reverse("sentry-account-settings-security")

    def enable_org_2fa(self, organization):
        organization.flags.require_2fa = True
        organization.save()

    def api_enable_org_2fa(self, organization, user):
        self.login_as(user)
        url = reverse(
            "sentry-api-0-organization-details", kwargs={"organization_slug": organization.slug}
        )
        return self.client.put(url, data={"require2FA": True})

    def api_disable_org_2fa(self, organization, user):
        url = reverse(
            "sentry-api-0-organization-details", kwargs={"organization_slug": organization.slug}
        )
        return self.client.put(url, data={"require2FA": False})

    def assert_can_enable_org_2fa(self, organization, user, status_code=200):
        self.__helper_enable_organization_2fa(organization, user, status_code)

    def assert_cannot_enable_org_2fa(self, organization, user, status_code, err_msg=None):
        self.__helper_enable_organization_2fa(organization, user, status_code, err_msg)

    def __helper_enable_organization_2fa(self, organization, user, status_code, err_msg=None):
        response = self.api_enable_org_2fa(organization, user)
        assert response.status_code == status_code
        if err_msg:
            assert err_msg in response.content
        organization = Organization.objects.get(id=organization.id)

        if status_code >= 200 and status_code < 300:
            assert organization.flags.require_2fa
        else:
            assert not organization.flags.require_2fa

    def add_2fa_users_to_org(self, organization, num_of_users=10, num_with_2fa=5):
        non_compliant_members = []
        for num in range(0, num_of_users):
            user = self.create_user("foo_%s@example.com" % num)
            self.create_member(organization=organization, user=user)
            if num_with_2fa:
                TotpInterface().enroll(user)
                num_with_2fa -= 1
            else:
                non_compliant_members.append(user.email)
        return non_compliant_members


class AuthProviderTestCase(TestCase):
    provider = DummyProvider
    provider_name = "dummy"

    def setUp(self):
        super(AuthProviderTestCase, self).setUp()
        # TestCase automatically sets up dummy provider
        if self.provider_name != "dummy" or self.provider != DummyProvider:
            auth.register(self.provider_name, self.provider)
            self.addCleanup(auth.unregister, self.provider_name, self.provider)


class RuleTestCase(TestCase):
    rule_cls = None

    def get_event(self):
        return self.event

    def get_rule(self, **kwargs):
        kwargs.setdefault("project", self.project)
        kwargs.setdefault("data", {})
        return self.rule_cls(**kwargs)

    def get_state(self, **kwargs):
        kwargs.setdefault("is_new", True)
        kwargs.setdefault("is_regression", True)
        kwargs.setdefault("is_new_group_environment", True)
        kwargs.setdefault("has_reappeared", True)
        return EventState(**kwargs)

    def assertPasses(self, rule, event=None, **kwargs):
        if event is None:
            event = self.event
        state = self.get_state(**kwargs)
        assert rule.passes(event, state) is True

    def assertDoesNotPass(self, rule, event=None, **kwargs):
        if event is None:
            event = self.event
        state = self.get_state(**kwargs)
        assert rule.passes(event, state) is False


class PermissionTestCase(TestCase):
    def setUp(self):
        super(PermissionTestCase, self).setUp()
        self.owner = self.create_user(is_superuser=False)
        self.organization = self.create_organization(
            owner=self.owner, flags=0  # disable default allow_joinleave access
        )
        self.team = self.create_team(organization=self.organization)

    def assert_can_access(self, user, path, method="GET", **kwargs):
        self.login_as(user, superuser=user.is_superuser)
        resp = getattr(self.client, method.lower())(path, **kwargs)
        assert resp.status_code >= 200 and resp.status_code < 300

    def assert_cannot_access(self, user, path, method="GET", **kwargs):
        self.login_as(user, superuser=user.is_superuser)
        resp = getattr(self.client, method.lower())(path, **kwargs)
        assert resp.status_code >= 300

    def assert_member_can_access(self, path, **kwargs):
        return self.assert_role_can_access(path, "member", **kwargs)

    def assert_teamless_member_can_access(self, path, **kwargs):
        user = self.create_user(is_superuser=False)
        self.create_member(user=user, organization=self.organization, role="member", teams=[])

        self.assert_can_access(user, path, **kwargs)

    def assert_member_cannot_access(self, path, **kwargs):
        return self.assert_role_cannot_access(path, "member", **kwargs)

    def assert_manager_cannot_access(self, path, **kwargs):
        return self.assert_role_cannot_access(path, "manager", **kwargs)

    def assert_teamless_member_cannot_access(self, path, **kwargs):
        user = self.create_user(is_superuser=False)
        self.create_member(user=user, organization=self.organization, role="member", teams=[])

        self.assert_cannot_access(user, path, **kwargs)

    def assert_team_admin_can_access(self, path, **kwargs):
        return self.assert_role_can_access(path, "admin", **kwargs)

    def assert_teamless_admin_can_access(self, path, **kwargs):
        user = self.create_user(is_superuser=False)
        self.create_member(user=user, organization=self.organization, role="admin", teams=[])

        self.assert_can_access(user, path, **kwargs)

    def assert_team_admin_cannot_access(self, path, **kwargs):
        return self.assert_role_cannot_access(path, "admin", **kwargs)

    def assert_teamless_admin_cannot_access(self, path, **kwargs):
        user = self.create_user(is_superuser=False)
        self.create_member(user=user, organization=self.organization, role="admin", teams=[])

        self.assert_cannot_access(user, path, **kwargs)

    def assert_team_owner_can_access(self, path, **kwargs):
        return self.assert_role_can_access(path, "owner", **kwargs)

    def assert_owner_can_access(self, path, **kwargs):
        return self.assert_role_can_access(path, "owner", **kwargs)

    def assert_owner_cannot_access(self, path, **kwargs):
        return self.assert_role_cannot_access(path, "owner", **kwargs)

    def assert_non_member_cannot_access(self, path, **kwargs):
        user = self.create_user(is_superuser=False)
        self.assert_cannot_access(user, path, **kwargs)

    def assert_role_can_access(self, path, role, **kwargs):
        user = self.create_user(is_superuser=False)
        self.create_member(user=user, organization=self.organization, role=role, teams=[self.team])

        self.assert_can_access(user, path, **kwargs)

    def assert_role_cannot_access(self, path, role, **kwargs):
        user = self.create_user(is_superuser=False)
        self.create_member(user=user, organization=self.organization, role=role, teams=[self.team])

        self.assert_cannot_access(user, path, **kwargs)


class PluginTestCase(TestCase):
    plugin = None

    def setUp(self):
        super(PluginTestCase, self).setUp()

        # Old plugins, plugin is a class, new plugins, it's an instance
        # New plugins don't need to be registered
        if isinstance(self.plugin, (type, types.ClassType)):
            plugins.register(self.plugin)
            self.addCleanup(plugins.unregister, self.plugin)

    def assertAppInstalled(self, name, path):
        for ep in iter_entry_points("sentry.apps"):
            if ep.name == name:
                ep_path = ep.module_name
                if ep_path == path:
                    return
                self.fail(
                    "Found app in entry_points, but wrong class. Got %r, expected %r"
                    % (ep_path, path)
                )
        self.fail("Missing app from entry_points: %r" % (name,))

    def assertPluginInstalled(self, name, plugin):
        path = type(plugin).__module__ + ":" + type(plugin).__name__
        for ep in iter_entry_points("sentry.plugins"):
            if ep.name == name:
                ep_path = ep.module_name + ":" + ".".join(ep.attrs)
                if ep_path == path:
                    return
                self.fail(
                    "Found plugin in entry_points, but wrong class. Got %r, expected %r"
                    % (ep_path, path)
                )
        self.fail("Missing plugin from entry_points: %r" % (name,))


class CliTestCase(TestCase):
    runner = fixture(CliRunner)
    command = None

    default_args = []

    def invoke(self, *args):
        args += tuple(self.default_args)
        return self.runner.invoke(self.command, args, obj={})


@pytest.mark.usefixtures("browser")
class AcceptanceTestCase(TransactionTestCase):
    def setUp(self):
        patcher = patch(
            "django.utils.timezone.now",
            return_value=(datetime(2013, 5, 18, 15, 13, 58, 132928, tzinfo=timezone.utc)),
        )
        patcher.start()
        self.addCleanup(patcher.stop)
        super(AcceptanceTestCase, self).setUp()

    def save_cookie(self, name, value, **params):
        self.browser.save_cookie(name=name, value=value, **params)

    def save_session(self):
        self.session.save()
        self.save_cookie(name=settings.SESSION_COOKIE_NAME, value=self.session.session_key)
        # Forward session cookie to django client.
        self.client.cookies[settings.SESSION_COOKIE_NAME] = self.session.session_key


class IntegrationTestCase(TestCase):
    provider = None

    def setUp(self):
        from sentry.integrations.pipeline import IntegrationPipeline

        super(IntegrationTestCase, self).setUp()

        self.organization = self.create_organization(name="foo", owner=self.user)
        self.login_as(self.user)
        self.request = self.make_request(self.user)
        # XXX(dcramer): this is a bit of a hack, but it helps contain this test
        self.pipeline = IntegrationPipeline(
            request=self.request, organization=self.organization, provider_key=self.provider.key
        )

        self.init_path = reverse(
            "sentry-organization-integrations-setup",
            kwargs={"organization_slug": self.organization.slug, "provider_id": self.provider.key},
        )

        self.setup_path = reverse(
            "sentry-extension-setup", kwargs={"provider_id": self.provider.key}
        )

        self.pipeline.initialize()
        self.save_session()

    def assertDialogSuccess(self, resp):
        assert "window.opener.postMessage(" in resp.content


@pytest.mark.snuba
@requires_snuba
class SnubaTestCase(BaseTestCase):
    """
    Mixin for enabling test case classes to talk to snuba
    Useful when you are working on acceptance tests or integration
    tests that require snuba.
    """

    def setUp(self):
        super(SnubaTestCase, self).setUp()
        self.init_snuba()

    def init_snuba(self):
        self.snuba_eventstream = SnubaEventStream()
        self.snuba_tagstore = SnubaTagStorage()
        assert requests.post(settings.SENTRY_SNUBA + "/tests/events/drop").status_code == 200
        assert (
            requests.post(settings.SENTRY_SNUBA + "/tests/groupedmessage/drop").status_code == 200
        )
        assert requests.post(settings.SENTRY_SNUBA + "/tests/transactions/drop").status_code == 200

    def store_event(self, *args, **kwargs):
        with contextlib.nested(
            mock.patch("sentry.eventstream.insert", self.snuba_eventstream.insert)
        ):
            stored_event = Factories.store_event(*args, **kwargs)
            stored_group = stored_event.group
            if stored_group is not None:
                self.store_group(stored_group)
            return stored_event

    def store_group(self, group):
        data = [self.__wrap_group(group)]
        assert (
            requests.post(
                settings.SENTRY_SNUBA + "/tests/groupedmessage/insert", data=json.dumps(data)
            ).status_code
            == 200
        )

    def __wrap_event(self, event, data, primary_hash):
        # TODO: Abstract and combine this with the stream code in
        #       getsentry once it is merged, so that we don't alter one
        #       without updating the other.
        return {
            "group_id": event.group_id,
            "event_id": event.event_id,
            "project_id": event.project_id,
            "message": event.real_message,
            "platform": event.platform,
            "datetime": event.datetime,
            "data": dict(data),
            "primary_hash": primary_hash,
        }

    def to_snuba_time_format(self, datetime_value):
        date_format = "%Y-%m-%d %H:%M:%S%z"
        return datetime_value.strftime(date_format)
<<<<<<< HEAD

    def __wrap_group(self, group):
        return {
            "event": "change",
            "kind": "insert",
            "table": "sentry_groupedmessage",
            "columnnames": [
                "id",
                "logger",
                "level",
                "message",
                "status",
                "times_seen",
                "last_seen",
                "first_seen",
                "data",
                "score",
                "project_id",
                "time_spent_total",
                "time_spent_count",
                "resolved_at",
                "active_at",
                "is_public",
                "platform",
                "num_comments",
                "first_release_id",
                "short_id",
            ],
            "columnvalues": [
                group.id,
                group.logger,
                group.level,
                group.message,
                group.status,
                group.times_seen,
                self.to_snuba_time_format(group.last_seen),
                self.to_snuba_time_format(group.first_seen),
                group.data,
                group.score,
                group.project.id,
                group.time_spent_total,
                group.time_spent_count,
                group.resolved_at,
                self.to_snuba_time_format(group.active_at),
                group.is_public,
                group.platform,
                group.num_comments,
                group.first_release.id if group.first_release else None,
                group.short_id,
            ],
        }

    def create_event(self, *args, **kwargs):
        """\
        Takes the results from the existing `create_event` method and
        inserts into the local test Snuba cluster so that tests can be
        run against the same event data.

        Note that we create a GroupHash as necessary because `create_event`
        doesn't run them through the 'real' event pipeline. In a perfect
        world all test events would go through the full regular pipeline.
        """
        # XXX: Use `store_event` instead of this!
        event = Factories.create_event(*args, **kwargs)

        data = event.data.data
        tags = dict(data.get("tags", []))
=======
>>>>>>> adb30260

    def __wrap_group(self, group):
        return {
            "event": "change",
            "kind": "insert",
            "table": "sentry_groupedmessage",
            "columnnames": [
                "id",
                "logger",
                "level",
                "message",
                "status",
                "times_seen",
                "last_seen",
                "first_seen",
                "data",
                "score",
                "project_id",
                "time_spent_total",
                "time_spent_count",
                "resolved_at",
                "active_at",
                "is_public",
                "platform",
                "num_comments",
                "first_release_id",
                "short_id",
            ],
            "columnvalues": [
                group.id,
                group.logger,
                group.level,
                group.message,
                group.status,
                group.times_seen,
                self.to_snuba_time_format(group.last_seen),
                self.to_snuba_time_format(group.first_seen),
                group.data,
                group.score,
                group.project.id,
                group.time_spent_total,
                group.time_spent_count,
                group.resolved_at,
                self.to_snuba_time_format(group.active_at),
                group.is_public,
                group.platform,
                group.num_comments,
                group.first_release.id if group.first_release else None,
                group.short_id,
            ],
        }

    def snuba_insert(self, events):
        "Write a (wrapped) event (or events) to Snuba."

        if not isinstance(events, list):
            events = [events]

        assert (
            requests.post(
                settings.SENTRY_SNUBA + "/tests/events/insert", data=json.dumps(events)
            ).status_code
            == 200
        )


@pytest.mark.snuba
@requires_snuba
class OutcomesSnubaTest(TestCase):
    def setUp(self):
        super(OutcomesSnubaTest, self).setUp()
        assert requests.post(settings.SENTRY_SNUBA + "/tests/outcomes/drop").status_code == 200

    def __format(self, org_id, project_id, outcome, timestamp, key_id):
        return {
            "project_id": project_id,
            "timestamp": timestamp.strftime("%Y-%m-%dT%H:%M:%S.%fZ"),
            "org_id": org_id,
            "reason": None,
            "key_id": key_id,
            "outcome": outcome,
        }

    def store_outcomes(self, org_id, project_id, outcome, timestamp, key_id, num_times):
        outcomes = []
        for _ in range(num_times):
            outcomes.append(self.__format(org_id, project_id, outcome, timestamp, key_id))

        assert (
            requests.post(
                settings.SENTRY_SNUBA + "/tests/outcomes/insert", data=json.dumps(outcomes)
            ).status_code
            == 200
        )


class IntegrationRepositoryTestCase(APITestCase):
    def setUp(self):
        super(IntegrationRepositoryTestCase, self).setUp()
        self.login_as(self.user)

    def add_create_repository_responses(self, repository_config):
        raise NotImplementedError

    def create_repository(
        self, repository_config, integration_id, organization_slug=None, add_responses=True
    ):
        if add_responses:
            self.add_create_repository_responses(repository_config)
        if not integration_id:
            data = {"provider": self.provider_name, "identifier": repository_config["id"]}
        else:
            data = {
                "provider": self.provider_name,
                "installation": integration_id,
                "identifier": repository_config["id"],
            }

        response = self.client.post(
            path=reverse(
                "sentry-api-0-organization-repositories",
                args=[organization_slug or self.organization.slug],
            ),
            data=data,
        )
        return response

    def assert_error_message(self, response, error_type, error_message):
        assert response.data["error_type"] == error_type
        assert error_message in response.data["errors"]["__all__"]


class ReleaseCommitPatchTest(APITestCase):
    def setUp(self):
        user = self.create_user(is_staff=False, is_superuser=False)
        self.org = self.create_organization()
        self.org.save()

        team = self.create_team(organization=self.org)
        self.project = self.create_project(name="foo", organization=self.org, teams=[team])

        self.create_member(teams=[team], user=user, organization=self.org)
        self.login_as(user=user)

    @fixture
    def url(self):
        raise NotImplementedError

    def assert_commit(self, commit, repo_id, key, author_id, message):
        assert commit.organization_id == self.org.id
        assert commit.repository_id == repo_id
        assert commit.key == key
        assert commit.author_id == author_id
        assert commit.message == message

    def assert_file_change(self, file_change, type, filename, commit_id):
        assert file_change.type == type
        assert file_change.filename == filename
        assert file_change.commit_id == commit_id


class SetRefsTestCase(APITestCase):
    def setUp(self):
        super(SetRefsTestCase, self).setUp()
        self.user = self.create_user(is_staff=False, is_superuser=False)
        self.org = self.create_organization()

        self.team = self.create_team(organization=self.org)
        self.project = self.create_project(name="foo", organization=self.org, teams=[self.team])
        self.create_member(teams=[self.team], user=self.user, organization=self.org)
        self.login_as(user=self.user)

        self.group = self.create_group(project=self.project)
        self.repo = Repository.objects.create(organization_id=self.org.id, name="test/repo")

    def assert_fetch_commits(self, mock_fetch_commit, prev_release_id, release_id, refs):
        assert len(mock_fetch_commit.method_calls) == 1
        kwargs = mock_fetch_commit.method_calls[0][2]["kwargs"]
        assert kwargs == {
            "prev_release_id": prev_release_id,
            "refs": refs,
            "release_id": release_id,
            "user_id": self.user.id,
        }

    def assert_head_commit(self, head_commit, commit_key, release_id=None):
        assert self.org.id == head_commit.organization_id
        assert self.repo.id == head_commit.repository_id
        if release_id:
            assert release_id == head_commit.release_id
        else:
            assert self.release.id == head_commit.release_id
        self.assert_commit(head_commit.commit, commit_key)

    def assert_commit(self, commit, key):
        assert self.org.id == commit.organization_id
        assert self.repo.id == commit.repository_id
        assert commit.key == key


class OrganizationDashboardWidgetTestCase(APITestCase):
    def setUp(self):
        super(OrganizationDashboardWidgetTestCase, self).setUp()
        self.login_as(self.user)
        self.dashboard = Dashboard.objects.create(
            title="Dashboard 1", created_by=self.user, organization=self.organization
        )
        self.anon_users_query = {
            "name": "anonymousUsersAffectedQuery",
            "fields": [],
            "conditions": [["user.email", "IS NULL", None]],
            "aggregations": [["count()", None, "Anonymous Users"]],
            "limit": 1000,
            "orderby": "-time",
            "groupby": ["time"],
            "rollup": 86400,
        }
        self.known_users_query = {
            "name": "knownUsersAffectedQuery",
            "fields": [],
            "conditions": [["user.email", "IS NOT NULL", None]],
            "aggregations": [["uniq", "user.email", "Known Users"]],
            "limit": 1000,
            "orderby": "-time",
            "groupby": ["time"],
            "rollup": 86400,
        }
        self.geo_erorrs_query = {
            "name": "errorsByGeo",
            "fields": ["geo.country_code"],
            "conditions": [["geo.country_code", "IS NOT NULL", None]],
            "aggregations": [["count()", None, "count"]],
            "limit": 10,
            "orderby": "-count",
            "groupby": ["geo.country_code"],
        }

    def assert_widget_data_sources(self, widget_id, data):
        result_data_sources = sorted(
            WidgetDataSource.objects.filter(widget_id=widget_id, status=ObjectStatus.VISIBLE),
            key=lambda x: x.order,
        )
        data.sort(key=lambda x: x["order"])
        for ds, expected_ds in zip(result_data_sources, data):
            assert ds.name == expected_ds["name"]
            assert ds.type == WidgetDataSourceTypes.get_id_for_type_name(expected_ds["type"])
            assert ds.order == expected_ds["order"]
            assert ds.data == expected_ds["data"]

    def assert_widget(
        self, widget, order, title, display_type, display_options=None, data_sources=None
    ):
        assert widget.order == order
        assert widget.display_type == display_type
        if display_options:
            assert widget.display_options == display_options
        assert widget.title == title

        if not data_sources:
            return

        self.assert_widget_data_sources(widget.id, data_sources)

    def assert_widget_data(
        self, data, order, title, display_type, display_options=None, data_sources=None
    ):
        assert data["order"] == order
        assert data["displayType"] == display_type
        if display_options:
            assert data["displayOptions"] == display_options
        assert data["title"] == title

        if not data_sources:
            return

        self.assert_widget_data_sources(data["id"], data_sources)<|MERGE_RESOLUTION|>--- conflicted
+++ resolved
@@ -807,7 +807,6 @@
     def to_snuba_time_format(self, datetime_value):
         date_format = "%Y-%m-%d %H:%M:%S%z"
         return datetime_value.strftime(date_format)
-<<<<<<< HEAD
 
     def __wrap_group(self, group):
         return {
@@ -865,7 +864,6 @@
         Takes the results from the existing `create_event` method and
         inserts into the local test Snuba cluster so that tests can be
         run against the same event data.
-
         Note that we create a GroupHash as necessary because `create_event`
         doesn't run them through the 'real' event pipeline. In a perfect
         world all test events would go through the full regular pipeline.
@@ -875,59 +873,26 @@
 
         data = event.data.data
         tags = dict(data.get("tags", []))
-=======
->>>>>>> adb30260
-
-    def __wrap_group(self, group):
-        return {
-            "event": "change",
-            "kind": "insert",
-            "table": "sentry_groupedmessage",
-            "columnnames": [
-                "id",
-                "logger",
-                "level",
-                "message",
-                "status",
-                "times_seen",
-                "last_seen",
-                "first_seen",
-                "data",
-                "score",
-                "project_id",
-                "time_spent_total",
-                "time_spent_count",
-                "resolved_at",
-                "active_at",
-                "is_public",
-                "platform",
-                "num_comments",
-                "first_release_id",
-                "short_id",
-            ],
-            "columnvalues": [
-                group.id,
-                group.logger,
-                group.level,
-                group.message,
-                group.status,
-                group.times_seen,
-                self.to_snuba_time_format(group.last_seen),
-                self.to_snuba_time_format(group.first_seen),
-                group.data,
-                group.score,
-                group.project.id,
-                group.time_spent_total,
-                group.time_spent_count,
-                group.resolved_at,
-                self.to_snuba_time_format(group.active_at),
-                group.is_public,
-                group.platform,
-                group.num_comments,
-                group.first_release.id if group.first_release else None,
-                group.short_id,
-            ],
-        }
+
+        if not data.get("received"):
+            data["received"] = calendar.timegm(event.datetime.timetuple())
+
+        if "environment" in tags:
+            environment = Environment.get_or_create(event.project, tags["environment"])
+
+            GroupEnvironment.objects.get_or_create(
+                environment_id=environment.id, group_id=event.group_id
+            )
+
+        primary_hash = event.get_primary_hash()
+
+        grouphash, _ = GroupHash.objects.get_or_create(
+            project=event.project, group=event.group, hash=primary_hash
+        )
+
+        self.snuba_insert(self.__wrap_event(event, data, grouphash.hash))
+
+        return event
 
     def snuba_insert(self, events):
         "Write a (wrapped) event (or events) to Snuba."
