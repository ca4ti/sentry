--- conflicted
+++ resolved
@@ -25,31 +25,17 @@
 
 from sentry import app
 from sentry.constants import (
-<<<<<<< HEAD
-    STATUS_RESOLVED, STATUS_UNRESOLVED, MINUTE_NORMALIZATION,
-    LOG_LEVELS, DEFAULT_LOGGER_NAME, MAX_CULPRIT_LENGTH, MAX_TAG_VALUE_LENGTH)
-=======
-    STATUS_RESOLVED, STATUS_UNRESOLVED,
-    LOG_LEVELS, DEFAULT_LOGGER_NAME, MAX_CULPRIT_LENGTH,
-    MEMBER_USER
+    STATUS_RESOLVED, STATUS_UNRESOLVED, MEMBER_USER, LOG_LEVELS,
+    DEFAULT_LOGGER_NAME, MAX_CULPRIT_LENGTH, MAX_TAG_VALUE_LENGTH
 )
->>>>>>> 9bde15e4
 from sentry.db.models import BaseManager
 from sentry.processors.base import send_group_processors
 from sentry.signals import regression_signal
 from sentry.tasks.index import index_event
-<<<<<<< HEAD
-from sentry.utils.cache import cache, memoize
-from sentry.utils.dates import get_sql_date_trunc, normalize_datetime
-from sentry.utils.db import get_db_engine, has_charts, attach_foreignkey
-from sentry.utils.safe import safe_execute, trim, trim_dict
-=======
 from sentry.tsdb.base import TSDBModel
 from sentry.utils.cache import memoize
 from sentry.utils.db import get_db_engine, attach_foreignkey
-from sentry.utils.safe import safe_execute, trim, trim_dict, trim_frames
-from sentry.utils.strings import strip
->>>>>>> 9bde15e4
+from sentry.utils.safe import safe_execute, trim, trim_dict
 
 logger = logging.getLogger('sentry.errors')
 
@@ -451,13 +437,8 @@
             if not value:
                 continue
 
-<<<<<<< HEAD
-            value = unicode(value)
+            value = six.text_type(value)
             if len(value) > MAX_TAG_VALUE_LENGTH:
-=======
-            value = six.text_type(value)
-            if len(value) > MAX_TAG_LENGTH:
->>>>>>> 9bde15e4
                 continue
 
             tsdb_id = u'%s=%s' % (key, value)
