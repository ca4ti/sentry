from collections import defaultdict, namedtuple
<<<<<<< HEAD
from rest_framework import serializers
=======
>>>>>>> 746acfbf

from django.db import models
from django.db.models.signals import pre_save
from rest_framework import serializers

from sentry.db.models import Model
from sentry.utils.compat import filter


from sentry.db.models import Model
from sentry.utils.compat import filter


ACTOR_TYPES = {"team": 0, "user": 1}


def actor_type_to_class(type):
    # type will be 0 or 1 and we want to get Team or User
    from sentry.models import Team, User

    ACTOR_TYPE_TO_CLASS = {ACTOR_TYPES["team"]: Team, ACTOR_TYPES["user"]: User}
<<<<<<< HEAD
    return ACTOR_TYPE_TO_CLASS[type]


=======

    return ACTOR_TYPE_TO_CLASS[type]


def actor_type_to_string(type):
    # type will be 0 or 1 and we want to get "team" or "user"
    for k, v in ACTOR_TYPES.items():
        if v == type:
            return k
    return None


>>>>>>> 746acfbf
class Actor(Model):
    __core__ = True

    type = models.PositiveSmallIntegerField(
        choices=(
            (ACTOR_TYPES["team"], "team"),
            (ACTOR_TYPES["user"], "user"),
        )
    )

    class Meta:
        app_label = "sentry"
        db_table = "sentry_actor"

    def resolve(self):
        # Returns User/Team model object
        return actor_type_to_class(self.type).objects.get(actor_id=self.id)

    def get_actor_tuple(self):
        # Returns ActorTuple version of the Actor model.
        actor_type = actor_type_to_class(self.type)
        return ActorTuple(self.resolve().id, actor_type)

    def get_actor_identifier(self):
        # Returns a string like "team:1"
        # essentially forwards request to ActorTuple.get_actor_identifier
        return self.get_actor_tuple().get_actor_identifier()


class ActorTuple(namedtuple("Actor", "id type")):
    """
    This is an artifact from before we had the Actor model.
    We want to eventually drop this model and merge functionality with Actor
    This should happen more easily if we move GroupAssignee, GroupOwner, etc. to use the Actor model.
    """

    def get_actor_identifier(self):
        return "%s:%d" % (self.type.__name__.lower(), self.id)

    @classmethod
    def from_actor_identifier(cls, actor_identifier):
        from sentry.models import Team, User
        from sentry.utils.auth import find_users

        """
        Returns an Actor tuple corresponding to a User or Team associated with
        the given identifier.

        Forms `actor_identifier` can take:
            1231 -> look up User by id
            "1231" -> look up User by id
            "user:1231" -> look up User by id
            "team:1231" -> look up Team by id
            "maiseythedog" -> look up User by username
            "maisey@dogsrule.com" -> look up User by primary email
        """
        # If we have an integer, fall back to assuming it's a User
        if isinstance(actor_identifier, int):
            return cls(actor_identifier, User)

        # If the actor_identifier is a simple integer as a string,
        # we're also a User
        if actor_identifier.isdigit():
            return cls(int(actor_identifier), User)

        if actor_identifier.startswith("user:"):
            return cls(int(actor_identifier[5:]), User)

        if actor_identifier.startswith("team:"):
            return cls(int(actor_identifier[5:]), Team)

        try:
            return cls(find_users(actor_identifier)[0].id, User)
        except IndexError:
            raise serializers.ValidationError("Unable to resolve actor identifier")

    def resolve(self):
        return self.type.objects.select_related("actor").get(id=self.id)

    def resolve_to_actor(self):
        return self.resolve().actor

    @classmethod
    def resolve_many(cls, actors):
        """
        Resolve multiple actors at the same time. Returns the result in the same order
        as the input, minus any actors we couldn't resolve.
        :param actors:
        :return:
        """
        if not actors:
            return []

        actors_by_type = defaultdict(list)
        for actor in actors:
            actors_by_type[actor.type].append(actor)

        results = {}
        for type, _actors in actors_by_type.items():
            for instance in type.objects.filter(id__in=[a.id for a in _actors]):
                results[(type, instance.id)] = instance

        return list(filter(None, [results.get((actor.type, actor.id)) for actor in actors]))

    @classmethod
    def resolve_dict(cls, actor_dict):
        actors_by_type = defaultdict(list)
        for actor in actor_dict.values():
            actors_by_type[actor.type].append(actor)

        resolved_actors = {}
        for type, actors in actors_by_type.items():
            resolved_actors[type] = {
                actor.id: actor for actor in type.objects.filter(id__in=[a.id for a in actors])
            }

        return {key: resolved_actors[value.type][value.id] for key, value in actor_dict.items()}


def handle_actor_pre_save(instance, **kwargs):
    # we want to create an actor if we don't have one
    if not instance.actor_id:
        instance.actor_id = Actor.objects.create(
            type=ACTOR_TYPES[type(instance).__name__.lower()]
        ).id


pre_save.connect(
    handle_actor_pre_save, sender="sentry.Team", dispatch_uid="handle_actor_pre_save", weak=False
)
pre_save.connect(
    handle_actor_pre_save, sender="sentry.User", dispatch_uid="handle_actor_pre_save", weak=False
)<|MERGE_RESOLUTION|>--- conflicted
+++ resolved
@@ -1,16 +1,8 @@
 from collections import defaultdict, namedtuple
-<<<<<<< HEAD
-from rest_framework import serializers
-=======
->>>>>>> 746acfbf
 
 from django.db import models
 from django.db.models.signals import pre_save
 from rest_framework import serializers
-
-from sentry.db.models import Model
-from sentry.utils.compat import filter
-
 
 from sentry.db.models import Model
 from sentry.utils.compat import filter
@@ -24,11 +16,6 @@
     from sentry.models import Team, User
 
     ACTOR_TYPE_TO_CLASS = {ACTOR_TYPES["team"]: Team, ACTOR_TYPES["user"]: User}
-<<<<<<< HEAD
-    return ACTOR_TYPE_TO_CLASS[type]
-
-
-=======
 
     return ACTOR_TYPE_TO_CLASS[type]
 
@@ -41,7 +28,6 @@
     return None
 
 
->>>>>>> 746acfbf
 class Actor(Model):
     __core__ = True
 
