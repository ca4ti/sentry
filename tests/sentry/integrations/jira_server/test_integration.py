--- conflicted
+++ resolved
@@ -304,11 +304,7 @@
             data = json.loads(request.body)
             url = data["url"]
             token = url.split("/")[-2]
-<<<<<<< HEAD
-            token_data = jwt.decode(token, options={"verify_signature": False})
-=======
             token_data = jwt.peek_claims(token)
->>>>>>> 238d2388
             assert "id" in token_data
             assert token_data["id"] == expected_id
 
