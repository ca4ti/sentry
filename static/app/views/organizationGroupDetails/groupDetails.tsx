import React from 'react';
import DocumentTitle from 'react-document-title';
import * as ReactRouter from 'react-router';
import * as Sentry from '@sentry/react';
import PropTypes from 'prop-types';

import {Client} from 'app/api';
import LoadingError from 'app/components/loadingError';
import LoadingIndicator from 'app/components/loadingIndicator';
import GlobalSelectionHeader from 'app/components/organizations/globalSelectionHeader';
import MissingProjectMembership from 'app/components/projects/missingProjectMembership';
import {t} from 'app/locale';
import SentryTypes from 'app/sentryTypes';
import GroupStore from 'app/stores/groupStore';
import {PageContent} from 'app/styles/organization';
import {AvatarProject, Group, Organization, Project} from 'app/types';
import {Event} from 'app/types/event';
import {callIfFunction} from 'app/utils/callIfFunction';
import {getMessage, getTitle} from 'app/utils/events';
import Projects from 'app/utils/projects';
import recreateRoute from 'app/utils/recreateRoute';
import withApi from 'app/utils/withApi';

import {ERROR_TYPES} from './constants';
import GroupHeader, {TAB} from './header';
import {
  fetchGroupEvent,
  getGroupReprocessingStatus,
  markEventSeen,
  ReprocessingStatus,
} from './utils';

type Error = typeof ERROR_TYPES[keyof typeof ERROR_TYPES] | null;

type Props = {
  api: Client;
  organization: Organization;
  environments: string[];
  children: React.ReactNode;
  isGlobalSelectionReady: boolean;
} & ReactRouter.RouteComponentProps<
  {orgId: string; groupId: string; eventId?: string},
  {}
>;

type State = {
  group: Group | null;
  loading: boolean;
  loadingEvent: boolean;
  loadingGroup: boolean;
  error: boolean;
  eventError: boolean;
  errorType: Error;
  project: null | (Pick<Project, 'id' | 'slug'> & Partial<Pick<Project, 'platform'>>);
  event?: Event;
};

class GroupDetails extends React.Component<Props, State> {
  static childContextTypes = {
    group: SentryTypes.Group,
    location: PropTypes.object,
  };

  state = this.initialState;

  getChildContext() {
    return {
      group: this.state.group,
      location: this.props.location,
    };
  }

  componentDidMount() {
    this.fetchData();
    this.updateReprocessingProgress();
  }

  componentDidUpdate(prevProps: Props, prevState: State) {
    if (
      prevProps.isGlobalSelectionReady !== this.props.isGlobalSelectionReady ||
      prevProps.location.pathname !== this.props.location.pathname
    ) {
      this.fetchData();
    }

    if (
      (!this.canLoadEventEarly(prevProps) && !prevState?.group && this.state.group) ||
      (prevProps.params?.eventId !== this.props.params?.eventId && this.state.group)
    ) {
      this.getEvent(this.state.group);
    }
  }

  componentWillUnmount() {
    GroupStore.reset();
    callIfFunction(this.listener);
    if (this.interval) {
      clearInterval(this.interval);
    }
  }

  get initialState(): State {
    return {
      group: null,
      loading: true,
      loadingEvent: true,
      loadingGroup: true,
      error: false,
      eventError: false,
      errorType: null,
      project: null,
    };
  }

  remountComponent = () => {
    this.setState(this.initialState);
    this.fetchData();
  };

  canLoadEventEarly(props: Props) {
    return !props.params.eventId || ['oldest', 'latest'].includes(props.params.eventId);
  }

  get groupDetailsEndpoint() {
    return `/issues/${this.props.params.groupId}/`;
  }

  get groupReleaseEndpoint() {
    return `/issues/${this.props.params.groupId}/first-last-release/`;
  }

  async getEvent(group?: Group) {
    if (group) {
      this.setState({loadingEvent: true, eventError: false});
    }

    const {params, environments, api} = this.props;
    const orgSlug = params.orgId;
    const groupId = params.groupId;
    const eventId = params?.eventId || 'latest';
    const projectId = group?.project?.slug;
    try {
      const event = await fetchGroupEvent(
        api,
        orgSlug,
        groupId,
        eventId,
        environments,
        projectId
      );
      this.setState({event, loading: false, eventError: false, loadingEvent: false});
    } catch (err) {
      // This is an expected error, capture to Sentry so that it is not considered as an unhandled error
      Sentry.captureException(err);
      this.setState({eventError: true, loading: false, loadingEvent: false});
    }
  }

  getCurrentRouteInfo(group: Group): {currentTab: keyof typeof TAB; baseUrl: string} {
    const {routes, organization} = this.props;
    const {event} = this.state;

    // All the routes under /organizations/:orgId/issues/:groupId have a defined props
    const {currentTab, isEventRoute} = routes[routes.length - 1].props as {
      currentTab: keyof typeof TAB;
      isEventRoute: boolean;
    };

    const baseUrl =
      isEventRoute && event
        ? `/organizations/${organization.slug}/issues/${group.id}/events/${event.id}/`
        : `/organizations/${organization.slug}/issues/${group.id}/`;

    return {currentTab, baseUrl};
  }

  updateReprocessingProgress() {
    const hasReprocessingV2Feature = this.hasReprocessingV2Feature();
    if (!hasReprocessingV2Feature) {
      return;
    }
    this.interval = setInterval(this.refetchGroup, 30000);
  }

  hasReprocessingV2Feature() {
    const {organization} = this.props;
    return organization.features?.includes('reprocessing-v2');
  }

  getReprocessingNewRoute(data: Group) {
    const {routes, location, params} = this.props;
    const {groupId} = params;

    const {id: nextGroupId} = data;

    const hasReprocessingV2Feature = this.hasReprocessingV2Feature();

    const reprocessingStatus = getGroupReprocessingStatus(data);
    const {currentTab, baseUrl} = this.getCurrentRouteInfo(data);

    if (groupId !== nextGroupId) {
      if (hasReprocessingV2Feature) {
        // Redirects to the Activities tab
        if (
          reprocessingStatus === ReprocessingStatus.REPROCESSED_AND_HASNT_EVENT &&
          currentTab !== TAB.ACTIVITY
        ) {
          return {
            pathname: `${baseUrl}${TAB.ACTIVITY}/`,
            query: {...params, groupId: nextGroupId},
          };
        }
      }

      return recreateRoute('', {
        routes,
        location,
        params: {...params, groupId: nextGroupId},
      });
    }

    if (hasReprocessingV2Feature) {
      if (
        reprocessingStatus === ReprocessingStatus.REPROCESSING &&
        currentTab !== TAB.DETAILS
      ) {
        return {
          pathname: baseUrl,
          query: params,
        };
      }

      if (
        reprocessingStatus === ReprocessingStatus.REPROCESSED_AND_HASNT_EVENT &&
        currentTab !== TAB.ACTIVITY &&
        currentTab !== TAB.USER_FEEDBACK
      ) {
        return {
          pathname: `${baseUrl}${TAB.ACTIVITY}/`,
          query: params,
        };
      }
    }

    return undefined;
  }

  getGroupQuery(): Record<string, string | string[]> {
    const {environments} = this.props;

    // Note, we do not want to include the environment key at all if there are no environments
    const query: Record<string, string | string[]> = {
      ...(environments ? {environment: environments} : {}),
      expand: 'inbox',
    };

<<<<<<< HEAD
=======
    if (organization?.features?.includes('inbox')) {
      query.expand = 'inbox';
    }
    query.collapse = 'release';

>>>>>>> 20e901b5
    return query;
  }

  getFetchDataRequestErrorType(status: any): Error {
    if (!status) {
      return null;
    }

    if (status === 404) {
      return ERROR_TYPES.GROUP_NOT_FOUND;
    }

    if (status === 403) {
      return ERROR_TYPES.MISSING_MEMBERSHIP;
    }

    return null;
  }

  handleRequestError(error: any) {
    Sentry.captureException(error);
    const errorType = this.getFetchDataRequestErrorType(error?.status);

    this.setState({
      loadingGroup: false,
      loading: false,
      error: true,
      errorType,
    });
  }

  refetchGroup = async () => {
    const {loadingGroup, loading, loadingEvent, group} = this.state;

    if (
      group?.status !== ReprocessingStatus.REPROCESSING ||
      loadingGroup ||
      loading ||
      loadingEvent
    ) {
      return;
    }

    const {api} = this.props;

    this.setState({loadingGroup: true});

    try {
      const updatedGroup = await api.requestPromise(this.groupDetailsEndpoint, {
        query: this.getGroupQuery(),
      });

      const reprocessingNewRoute = this.getReprocessingNewRoute(updatedGroup);

      if (reprocessingNewRoute) {
        ReactRouter.browserHistory.push(reprocessingNewRoute);
        return;
      }

      this.setState({group: updatedGroup, loadingGroup: false});
    } catch (error) {
      this.handleRequestError(error);
    }
  };

  async fetchGroupReleases() {
    const {api} = this.props;
    const releases = await api.requestPromise(this.groupReleaseEndpoint);
    GroupStore.onPopulateReleases(this.props.params.groupId, releases);
  }

  async fetchData() {
    const {api, isGlobalSelectionReady, params} = this.props;

    // Need to wait for global selection store to be ready before making request
    if (!isGlobalSelectionReady) {
      return;
    }

    try {
      const eventPromise = this.canLoadEventEarly(this.props)
        ? this.getEvent()
        : undefined;

      const groupPromise = await api.requestPromise(this.groupDetailsEndpoint, {
        query: this.getGroupQuery(),
      });

      const [data] = await Promise.all([groupPromise, eventPromise]);
      this.fetchGroupReleases();

      const reprocessingNewRoute = this.getReprocessingNewRoute(data);

      if (reprocessingNewRoute) {
        ReactRouter.browserHistory.push(reprocessingNewRoute);
        return;
      }

      const project = data.project;

      markEventSeen(api, params.orgId, project.slug, params.groupId);

      if (!project) {
        Sentry.withScope(() => {
          Sentry.captureException(new Error('Project not found'));
        });
      } else {
        const locationWithProject = {...this.props.location};
        if (
          locationWithProject.query.project === undefined &&
          locationWithProject.query._allp === undefined
        ) {
          //We use _allp as a temporary measure to know they came from the issue list page with no project selected (all projects included in filter).
          //If it is not defined, we add the locked project id to the URL (this is because if someone navigates directly to an issue on single-project priveleges, then goes back - they were getting assigned to the first project).
          //If it is defined, we do not so that our back button will bring us to the issue list page with no project selected instead of the locked project.
          locationWithProject.query.project = project.id;
        }
        delete locationWithProject.query._allp; //We delete _allp from the URL to keep the hack a bit cleaner, but this is not an ideal solution and will ultimately be replaced with something smarter.
        ReactRouter.browserHistory.replace(locationWithProject);
      }

      this.setState({project, loadingGroup: false});

      GroupStore.loadInitialData([data]);
    } catch (error) {
      this.handleRequestError(error);
    }
  }

  listener = GroupStore.listen(itemIds => this.onGroupChange(itemIds), undefined);
  interval: ReturnType<typeof setInterval> | undefined = undefined;

  onGroupChange(itemIds: Set<string>) {
    const id = this.props.params.groupId;
    if (itemIds.has(id)) {
      const group = GroupStore.get(id) as Group;
      if (group) {
        // TODO(ts) This needs a better approach. issueActions is splicing attributes onto
        // group objects to cheat here.
        if ((group as Group & {stale?: boolean}).stale) {
          this.fetchData();
          return;
        }
        this.setState({
          group,
        });
      }
    }
  }

  getTitle() {
    const {organization} = this.props;
    const {group} = this.state;
    const defaultTitle = 'Sentry';

    if (!group) {
      return defaultTitle;
    }

    const {title} = getTitle(group, organization);
    const message = getMessage(group);

    const {project} = group;
    const eventDetails = `${organization.slug} - ${project.slug}`;

    if (title && message) {
      return `${title}: ${message} - ${eventDetails}`;
    }

    return `${title || message || defaultTitle} - ${eventDetails}`;
  }

  renderError() {
    const {organization, location} = this.props;
    const projects = organization.projects ?? [];
    const projectId = location.query.project;

    const projectSlug = projects.find(proj => proj.id === projectId)?.slug;

    switch (this.state.errorType) {
      case ERROR_TYPES.GROUP_NOT_FOUND:
        return (
          <LoadingError message={t('The issue you were looking for was not found.')} />
        );

      case ERROR_TYPES.MISSING_MEMBERSHIP:
        return (
          <MissingProjectMembership
            organization={this.props.organization}
            projectSlug={projectSlug}
          />
        );
      default:
        return <LoadingError onRetry={this.remountComponent} />;
    }
  }

  renderContent(project: AvatarProject, group: Group) {
    const {children, environments} = this.props;
    const {loadingEvent, eventError, event} = this.state;

    const {currentTab, baseUrl} = this.getCurrentRouteInfo(group);
    const groupReprocessingStatus = getGroupReprocessingStatus(group);

    let childProps: Record<string, any> = {
      environments,
      group,
      project,
    };

    if (currentTab === TAB.DETAILS) {
      childProps = {
        ...childProps,
        event,
        loadingEvent,
        eventError,
        groupReprocessingStatus,
        onRetry: () => this.remountComponent(),
      };
    }

    if (currentTab === TAB.TAGS) {
      childProps = {...childProps, event, baseUrl};
    }

    return (
      <React.Fragment>
        <GroupHeader
          groupReprocessingStatus={groupReprocessingStatus}
          project={project as Project}
          event={event}
          group={group}
          currentTab={currentTab}
          baseUrl={baseUrl}
        />
        {React.isValidElement(children)
          ? React.cloneElement(children, childProps)
          : children}
      </React.Fragment>
    );
  }

  renderPageContent() {
    const {error: isError, group, project, loading} = this.state;
    const isLoading = loading || (!group && !isError);

    if (isLoading) {
      return <LoadingIndicator />;
    }

    if (isError) {
      return this.renderError();
    }

    const {organization} = this.props;

    return (
      <Projects
        orgId={organization.slug}
        slugs={[project?.slug ?? '']}
        data-test-id="group-projects-container"
      >
        {({projects, initiallyLoaded, fetchError}) =>
          initiallyLoaded ? (
            fetchError ? (
              <LoadingError message={t('Error loading the specified project')} />
            ) : (
              this.renderContent(projects[0], group!) // TODO(ts): Update renderContent function to deal with empty group
            )
          ) : (
            <LoadingIndicator />
          )
        }
      </Projects>
    );
  }

  render() {
    const {project} = this.state;

    return (
      <DocumentTitle title={this.getTitle()}>
        <GlobalSelectionHeader
          skipLoadLastUsed
          forceProject={project}
          showDateSelector={false}
          shouldForceProject
          lockedMessageSubject={t('issue')}
          showIssueStreamLink
          showProjectSettingsLink
        >
          <PageContent>{this.renderPageContent()}</PageContent>
        </GlobalSelectionHeader>
      </DocumentTitle>
    );
  }
}

export default withApi(Sentry.withProfiler(GroupDetails));<|MERGE_RESOLUTION|>--- conflicted
+++ resolved
@@ -252,16 +252,9 @@
     const query: Record<string, string | string[]> = {
       ...(environments ? {environment: environments} : {}),
       expand: 'inbox',
+      collapse: 'release',
     };
 
-<<<<<<< HEAD
-=======
-    if (organization?.features?.includes('inbox')) {
-      query.expand = 'inbox';
-    }
-    query.collapse = 'release';
-
->>>>>>> 20e901b5
     return query;
   }
 
