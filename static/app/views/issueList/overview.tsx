import * as React from 'react';
import {browserHistory, RouteComponentProps} from 'react-router';
import styled from '@emotion/styled';
import {withProfiler} from '@sentry/react';
import {Location} from 'history';
import Cookies from 'js-cookie';
import isEqual from 'lodash/isEqual';
import mapValues from 'lodash/mapValues';
import omit from 'lodash/omit';
import pickBy from 'lodash/pickBy';
import * as qs from 'query-string';

import {fetchOrgMembers, indexMembersByProject} from 'app/actionCreators/members';
import {
  deleteSavedSearch,
  fetchSavedSearches,
  resetSavedSearches,
} from 'app/actionCreators/savedSearches';
import {fetchTagValues, loadOrganizationTags} from 'app/actionCreators/tags';
import GroupActions from 'app/actions/groupActions';
import {Client} from 'app/api';
import GuideAnchor from 'app/components/assistant/guideAnchor';
import LoadingError from 'app/components/loadingError';
import LoadingIndicator from 'app/components/loadingIndicator';
import {extractSelectionParameters} from 'app/components/organizations/globalSelectionHeader/utils';
import Pagination from 'app/components/pagination';
import {Panel, PanelBody} from 'app/components/panels';
import QueryCount from 'app/components/queryCount';
import StreamGroup from 'app/components/stream/group';
import ProcessingIssueList from 'app/components/stream/processingIssueList';
import {DEFAULT_QUERY, DEFAULT_STATS_PERIOD} from 'app/constants';
import {tct} from 'app/locale';
import GroupStore from 'app/stores/groupStore';
import {PageContent} from 'app/styles/organization';
import space from 'app/styles/space';
import {
  BaseGroup,
  GlobalSelection,
  Group,
  Member,
  Organization,
  SavedSearch,
  TagCollection,
} from 'app/types';
import {defined} from 'app/utils';
import {analytics, metric, trackAnalyticsEvent} from 'app/utils/analytics';
import {callIfFunction} from 'app/utils/callIfFunction';
import CursorPoller from 'app/utils/cursorPoller';
import {getUtcDateString} from 'app/utils/dates';
import getCurrentSentryReactTransaction from 'app/utils/getCurrentSentryReactTransaction';
import parseApiError from 'app/utils/parseApiError';
import parseLinkHeader from 'app/utils/parseLinkHeader';
import StreamManager from 'app/utils/streamManager';
import withApi from 'app/utils/withApi';
import withGlobalSelection from 'app/utils/withGlobalSelection';
import withIssueTags from 'app/utils/withIssueTags';
import withOrganization from 'app/utils/withOrganization';
import withSavedSearches from 'app/utils/withSavedSearches';

import IssueListActions from './actions';
import IssueListFilters from './filters';
import IssueListHeader from './header';
import NoGroupsHandler from './noGroupsHandler';
import IssueListSidebar from './sidebar';
import {
  getTabs,
  getTabsWithCounts,
  isForReviewQuery,
  IssueDisplayOptions,
  IssueSortOptions,
  Query,
  QueryCounts,
  TAB_MAX_COUNT,
} from './utils';

const MAX_ITEMS = 25;
const DEFAULT_SORT = IssueSortOptions.DATE;
const DEFAULT_DISPLAY = IssueDisplayOptions.EVENTS;
// the default period for the graph in each issue row
const DEFAULT_GRAPH_STATS_PERIOD = '24h';
// the allowed period choices for graph in each issue row
const DYNAMIC_COUNTS_STATS_PERIODS = new Set(['14d', '24h', 'auto']);

type Params = {
  orgId: string;
};

type Props = {
  api: Client;
  location: Location;
  organization: Organization;
  params: Params;
  selection: GlobalSelection;
  savedSearch: SavedSearch;
  savedSearches: SavedSearch[];
  savedSearchLoading: boolean;
  tags: TagCollection;
} & RouteComponentProps<{searchId?: string}, {}>;

type State = {
  groupIds: string[];
  selectAllActive: boolean;
  realtimeActive: boolean;
  pageLinks: string;
  /**
   * Current query total
   */
  queryCount: number;
  /**
   * Counts for each inbox tab
   */
  queryCounts: QueryCounts;
  queryMaxCount: number;
  itemsRemoved: number;
  error: string | null;
  isSidebarVisible: boolean;
  renderSidebar: boolean;
  issuesLoading: boolean;
  tagsLoading: boolean;
  memberList: ReturnType<typeof indexMembersByProject>;
  // Will be set to true if there is valid session data from issue-stats api call
  hasSessions: boolean;
  query?: string;
};

type EndpointParams = Partial<GlobalSelection['datetime']> & {
  project: number[];
  environment: string[];
  query?: string;
  sort?: string;
  statsPeriod?: string;
  groupStatsPeriod?: string;
  cursor?: string;
  page?: number | string;
  display?: string;
};

type CountsEndpointParams = Omit<EndpointParams, 'cursor' | 'page' | 'query'> & {
  query: string[];
};

type StatEndpointParams = Omit<EndpointParams, 'cursor' | 'page'> & {
  groups: string[];
  expand?: string | string[];
};

class IssueListOverview extends React.Component<Props, State> {
  state: State = this.getInitialState();

  getInitialState() {
    const realtimeActiveCookie = Cookies.get('realtimeActive');
    const realtimeActive =
      typeof realtimeActiveCookie === 'undefined'
        ? false
        : realtimeActiveCookie === 'true';

    return {
      groupIds: [],
      selectAllActive: false,
      realtimeActive,
      pageLinks: '',
      itemsRemoved: 0,
      queryCount: 0,
      queryCounts: {},
      queryMaxCount: 0,
      error: null,
      isSidebarVisible: false,
      renderSidebar: false,
      issuesLoading: true,
      tagsLoading: true,
      memberList: {},
      hasSessions: false,
    };
  }

  componentDidMount() {
    const links = parseLinkHeader(this.state.pageLinks);
    this._poller = new CursorPoller({
      endpoint: links.previous?.href || '',
      success: this.onRealtimePoll,
    });

    // Start by getting searches first so if the user is on a saved search
    // or they have a pinned search we load the correct data the first time.
    this.fetchSavedSearches();
    this.fetchTags();
    this.fetchMemberList();
  }

  componentDidUpdate(prevProps: Props, prevState: State) {
    // Fire off profiling/metrics first
    if (prevState.issuesLoading && !this.state.issuesLoading) {
      // First Meaningful Paint for /organizations/:orgId/issues/
      if (prevState.queryCount === null) {
        metric.measure({
          name: 'app.page.perf.issue-list',
          start: 'page-issue-list-start',
          data: {
            // start_type is set on 'page-issue-list-start'
            org_id: parseInt(this.props.organization.id, 10),
            group: this.props.organization.features.includes('enterprise-perf')
              ? 'enterprise-perf'
              : 'control',
            milestone: 'first-meaningful-paint',
            is_enterprise: this.props.organization.features
              .includes('enterprise-orgs')
              .toString(),
            is_outlier: this.props.organization.features
              .includes('enterprise-orgs-outliers')
              .toString(),
          },
        });
      }
    }

    if (prevState.realtimeActive !== this.state.realtimeActive) {
      // User toggled realtime button
      if (this.state.realtimeActive) {
        this.resumePolling();
      } else {
        this._poller.disable();
      }
    }

    // If the project selection has changed reload the member list and tag keys
    // allowing autocomplete and tag sidebar to be more accurate.
    if (!isEqual(prevProps.selection.projects, this.props.selection.projects)) {
      this.fetchMemberList();
      this.fetchTags();
    }

    // Wait for saved searches to load before we attempt to fetch stream data
    if (this.props.savedSearchLoading) {
      return;
    } else if (prevProps.savedSearchLoading) {
      this.fetchData();
      return;
    }

    const prevQuery = prevProps.location.query;
    const newQuery = this.props.location.query;

    const selectionChanged = !isEqual(prevProps.selection, this.props.selection);

    // If any important url parameter changed or saved search changed
    // reload data.
    if (
      selectionChanged ||
      prevQuery.cursor !== newQuery.cursor ||
      prevQuery.sort !== newQuery.sort ||
      prevQuery.query !== newQuery.query ||
      prevQuery.statsPeriod !== newQuery.statsPeriod ||
      prevQuery.groupStatsPeriod !== newQuery.groupStatsPeriod ||
      prevProps.savedSearch !== this.props.savedSearch
    ) {
      this.fetchData(selectionChanged);
    } else if (
      !this._lastRequest &&
      prevState.issuesLoading === false &&
      this.state.issuesLoading
    ) {
      // Reload if we issues are loading or their loading state changed.
      // This can happen when transitionTo is called
      this.fetchData();
    }
  }

  componentWillUnmount() {
    this._poller.disable();
    GroupStore.reset();
    this.props.api.clear();
    callIfFunction(this.listener);
    // Reset store when unmounting because we always fetch on mount
    // This means if you navigate away from stream and then back to stream,
    // this component will go from:
    // "ready" ->
    // "loading" (because fetching saved searches) ->
    // "ready"
    //
    // We don't render anything until saved searches is ready, so this can
    // cause weird side effects (e.g. ProcessingIssueList mounting and making
    // a request, but immediately unmounting when fetching saved searches)
    resetSavedSearches();
  }

  private _poller: any;
  private _lastRequest: any;
  private _lastStatsRequest: any;
  private _streamManager = new StreamManager(GroupStore);

  getQuery(): string {
    const {savedSearch, location} = this.props;
    if (savedSearch) {
      return savedSearch.query;
    }

    const {query} = location.query;

    if (query !== undefined) {
      return query as string;
    }

    return DEFAULT_QUERY;
  }

  getSort(): string {
    const {location, savedSearch} = this.props;
    if (!location.query.sort && savedSearch?.id) {
      return savedSearch.sort;
    }

    if (location.query.sort) {
      return location.query.sort as string;
    }

    return DEFAULT_SORT;
  }

  getDisplay(): IssueDisplayOptions {
    const {organization, location} = this.props;

    if (organization.features.includes('issue-percent-display')) {
      if (
        location.query.display &&
        Object.values(IssueDisplayOptions).includes(location.query.display)
      ) {
        return location.query.display as IssueDisplayOptions;
      }
    }

    return DEFAULT_DISPLAY;
  }

  getGroupStatsPeriod(): string {
    let currentPeriod: string;
    if (typeof this.props.location.query?.groupStatsPeriod === 'string') {
      currentPeriod = this.props.location.query.groupStatsPeriod;
    } else if (this.getSort() === IssueSortOptions.TREND) {
      // Default to the larger graph when sorting by relative change
      currentPeriod = 'auto';
    } else {
      currentPeriod = DEFAULT_GRAPH_STATS_PERIOD;
    }

    return DYNAMIC_COUNTS_STATS_PERIODS.has(currentPeriod)
      ? currentPeriod
      : DEFAULT_GRAPH_STATS_PERIOD;
  }

  getEndpointParams = (): EndpointParams => {
    const {selection} = this.props;

    const params: EndpointParams = {
      project: selection.projects,
      environment: selection.environments,
      query: this.getQuery(),
      ...selection.datetime,
    };

    if (selection.datetime.period) {
      delete params.period;
      params.statsPeriod = selection.datetime.period;
    }
    if (params.end) {
      params.end = getUtcDateString(params.end);
    }
    if (params.start) {
      params.start = getUtcDateString(params.start);
    }

    const sort = this.getSort();
    if (sort !== DEFAULT_SORT) {
      params.sort = sort;
    }

    const groupStatsPeriod = this.getGroupStatsPeriod();
    if (groupStatsPeriod !== DEFAULT_GRAPH_STATS_PERIOD) {
      params.groupStatsPeriod = groupStatsPeriod;
    }

    // only include defined values.
    return pickBy(params, v => defined(v)) as EndpointParams;
  };

  getGlobalSearchProjectIds = () => {
    return this.props.selection.projects;
  };

  fetchMemberList() {
    const projectIds = this.getGlobalSearchProjectIds()?.map(projectId =>
      String(projectId)
    );

    fetchOrgMembers(this.props.api, this.props.organization.slug, projectIds).then(
      members => {
        this.setState({memberList: indexMembersByProject(members)});
      }
    );
  }

  fetchTags() {
    const {organization, selection} = this.props;
    this.setState({tagsLoading: true});
    loadOrganizationTags(this.props.api, organization.slug, selection).then(() =>
      this.setState({tagsLoading: false})
    );
  }

  fetchStats = (groups: string[]) => {
    // If we have no groups to fetch, just skip stats
    if (!groups.length) {
      return;
    }
    const requestParams: StatEndpointParams = {
      ...this.getEndpointParams(),
      groups,
    };
    // If no stats period values are set, use default
    if (!requestParams.statsPeriod && !requestParams.start) {
      requestParams.statsPeriod = DEFAULT_STATS_PERIOD;
    }
    if (this.props.organization.features.includes('issue-percent-display')) {
      requestParams.expand = 'sessions';
    }

    this._lastStatsRequest = this.props.api.request(this.getGroupStatsEndpoint(), {
      method: 'GET',
      data: qs.stringify(requestParams),
      success: data => {
        if (!data) {
          return;
        }

        GroupActions.populateStats(groups, data);
        const hasSessions =
          data.filter(groupStats => !groupStats.sessionCount).length === 0;
        if (hasSessions !== this.state.hasSessions) {
          this.setState({
            hasSessions,
          });
        }
      },
      error: err => {
        this.setState({
          error: parseApiError(err),
        });
      },
      complete: () => {
        this._lastStatsRequest = null;
      },
    });
  };

  fetchCounts = async (currentQueryCount: number, fetchAllCounts: boolean) => {
    const {organization} = this.props;
    const {queryCounts: _queryCounts} = this.state;
    let queryCounts: QueryCounts = {..._queryCounts};

    const endpointParams = this.getEndpointParams();
    const tabQueriesWithCounts = getTabsWithCounts(organization);
    const currentTabQuery = tabQueriesWithCounts.includes(endpointParams.query as Query)
      ? endpointParams.query
      : null;

    // If all tabs' counts are fetched, skip and only set
    if (
      fetchAllCounts ||
      !tabQueriesWithCounts.every(tabQuery => queryCounts[tabQuery] !== undefined)
    ) {
      const requestParams: CountsEndpointParams = {
        ...omit(endpointParams, 'query'),
        // fetch the counts for the tabs whose counts haven't been fetched yet
        query: tabQueriesWithCounts.filter(_query => _query !== currentTabQuery),
      };

      // If no stats period values are set, use default
      if (!requestParams.statsPeriod && !requestParams.start) {
        requestParams.statsPeriod = DEFAULT_STATS_PERIOD;
      }

      try {
        const response = await this.props.api.requestPromise(
          this.getGroupCountsEndpoint(),
          {
            method: 'GET',
            data: qs.stringify(requestParams),
          }
        );

        // Counts coming from the counts endpoint is limited to 100, for >= 100 we display 99+
        queryCounts = {
          ...queryCounts,
          ...mapValues(response, (count: number) => ({
            count,
            hasMore: count > TAB_MAX_COUNT,
          })),
        };
      } catch (e) {
        this.setState({
          error: parseApiError(e),
        });
        return;
      }
    }

    // Update the count based on the exact number of issues, these shown as is
    if (currentTabQuery) {
      queryCounts[currentTabQuery] = {
        count: currentQueryCount,
        hasMore: false,
      };

      const tab = getTabs(organization).find(
        ([tabQuery]) => currentTabQuery === tabQuery
      )?.[1];
      if (tab && !endpointParams.cursor) {
        trackAnalyticsEvent({
          eventKey: 'issues_tab.viewed',
          eventName: 'Viewed Issues Tab',
          organization_id: organization.id,
          tab: tab.analyticsName,
          num_issues: queryCounts[currentTabQuery].count,
        });
      }
    }

    this.setState({queryCounts});
  };

  fetchData = (fetchAllCounts = false) => {
    GroupStore.loadInitialData([]);
    this._streamManager.reset();
    const transaction = getCurrentSentryReactTransaction();
    transaction?.setTag('query.sort', this.getSort());

    this.setState({
      issuesLoading: true,
      queryCount: 0,
      itemsRemoved: 0,
      error: null,
    });

    const requestParams: any = {
      ...this.getEndpointParams(),
      limit: MAX_ITEMS,
      shortIdLookup: 1,
    };

    const currentQuery = this.props.location.query || {};
    if ('cursor' in currentQuery) {
      requestParams.cursor = currentQuery.cursor;
    }

    // If no stats period values are set, use default
    if (!requestParams.statsPeriod && !requestParams.start) {
      requestParams.statsPeriod = DEFAULT_STATS_PERIOD;
    }

    requestParams.expand = ['owners', 'inbox'];
    requestParams.collapse = 'stats';

    if (this._lastRequest) {
      this._lastRequest.cancel();
    }
    if (this._lastStatsRequest) {
      this._lastStatsRequest.cancel();
    }

    this._poller.disable();

    this._lastRequest = this.props.api.request(this.getGroupListEndpoint(), {
      method: 'GET',
      data: qs.stringify(requestParams),
      success: (data, _, jqXHR) => {
        if (!jqXHR) {
          return;
        }

        const {orgId} = this.props.params;
        // If this is a direct hit, we redirect to the intended result directly.
        if (jqXHR.getResponseHeader('X-Sentry-Direct-Hit') === '1') {
          let redirect: string;
          if (data[0] && data[0].matchingEventId) {
            const {id, matchingEventId} = data[0];
            redirect = `/organizations/${orgId}/issues/${id}/events/${matchingEventId}/`;
          } else {
            const {id} = data[0];
            redirect = `/organizations/${orgId}/issues/${id}/`;
          }

          browserHistory.replace({
            pathname: redirect,
            query: extractSelectionParameters(this.props.location.query),
          });
          return;
        }

        this._streamManager.push(data);
        this.fetchStats(data.map((group: BaseGroup) => group.id));

        const hits = jqXHR.getResponseHeader('X-Hits');
        const queryCount =
          typeof hits !== 'undefined' && hits ? parseInt(hits, 10) || 0 : 0;
        const maxHits = jqXHR.getResponseHeader('X-Max-Hits');
        const queryMaxCount =
          typeof maxHits !== 'undefined' && maxHits ? parseInt(maxHits, 10) || 0 : 0;
        const pageLinks = jqXHR.getResponseHeader('Link');

        this.fetchCounts(queryCount, fetchAllCounts);

        this.setState({
          error: null,
          issuesLoading: false,
          queryCount,
          queryMaxCount,
          pageLinks: pageLinks !== null ? pageLinks : '',
        });
      },
      error: err => {
        this.setState({
          error: parseApiError(err),
          issuesLoading: false,
        });
      },
      complete: () => {
        this._lastRequest = null;

        this.resumePolling();
      },
    });
  };

  resumePolling = () => {
    if (!this.state.pageLinks) {
      return;
    }

    // Only resume polling if we're on the first page of results
    const links = parseLinkHeader(this.state.pageLinks);
    if (links && !links.previous.results && this.state.realtimeActive) {
      // Remove collapse stats from endpoint before supplying to poller
      const issueEndpoint = new URL(links.previous.href, window.location.origin);
      issueEndpoint.searchParams.delete('collapse');
      this._poller.setEndpoint(decodeURIComponent(issueEndpoint.href));
      this._poller.enable();
    }
  };

  getGroupListEndpoint(): string {
    const {orgId} = this.props.params;

    return `/organizations/${orgId}/issues/`;
  }

  getGroupCountsEndpoint(): string {
    const {orgId} = this.props.params;

    return `/organizations/${orgId}/issues-count/`;
  }

  getGroupStatsEndpoint(): string {
    const {orgId} = this.props.params;

    return `/organizations/${orgId}/issues-stats/`;
  }

  onRealtimeChange = (realtime: boolean) => {
    Cookies.set('realtimeActive', realtime.toString());
    this.setState({realtimeActive: realtime});
  };

  onSelectStatsPeriod = (period: string) => {
    if (period !== this.getGroupStatsPeriod()) {
      this.transitionTo({groupStatsPeriod: period});
    }
  };

  onRealtimePoll = (data: any, _links: any) => {
    // Note: We do not update state with cursors from polling,
    // `CursorPoller` updates itself with new cursors
    this._streamManager.unshift(data);
  };

  listener = GroupStore.listen(() => this.onGroupChange(), undefined);

  onGroupChange() {
    const groupIds = this._streamManager.getAllItems().map(item => item.id) ?? [];
    if (!isEqual(groupIds, this.state.groupIds)) {
      this.setState({groupIds});
    }
  }

  onIssueListSidebarSearch = (query: string) => {
    analytics('search.searched', {
      org_id: this.props.organization.id,
      query,
      search_type: 'issues',
      search_source: 'search_builder',
    });

    this.onSearch(query);
  };

  onSearch = (query: string) => {
    if (query === this.state.query) {
      // if query is the same, just re-fetch data
      this.fetchData();
    } else {
      // Clear the saved search as the user wants something else.
      this.transitionTo({query}, null);
    }
  };

  onSortChange = (sort: string) => {
    this.transitionTo({sort});
  };

  onDisplayChange = (display: string) => {
    this.transitionTo({display});
  };

  onCursorChange = (cursor: string | undefined, _path, query, pageDiff: number) => {
    const queryPageInt = parseInt(query.page, 10);
    let nextPage: number | undefined = isNaN(queryPageInt)
      ? pageDiff
      : queryPageInt + pageDiff;

    // unset cursor and page when we navigate back to the first page
    // also reset cursor if somehow the previous button is enabled on
    // first page and user attempts to go backwards
    if (nextPage <= 0) {
      cursor = undefined;
      nextPage = undefined;
    }

    this.transitionTo({cursor, page: nextPage});
  };

  onSidebarToggle = () => {
    const {organization} = this.props;
    this.setState({
      isSidebarVisible: !this.state.isSidebarVisible,
      renderSidebar: true,
    });
    analytics('issue.search_sidebar_clicked', {
      org_id: parseInt(organization.id, 10),
    });
  };

  /**
   * Returns true if all results in the current query are visible/on this page
   */
  allResultsVisible(): boolean {
    if (!this.state.pageLinks) {
      return false;
    }

    const links = parseLinkHeader(this.state.pageLinks);
    return links && !links.previous.results && !links.next.results;
  }

  transitionTo = (
    newParams: Partial<EndpointParams> = {},
    savedSearch: (SavedSearch & {projectId?: number}) | null = this.props.savedSearch
  ) => {
    const query = {
      ...this.getEndpointParams(),
      ...newParams,
    };
    const {organization} = this.props;
    let path: string;

    if (savedSearch && savedSearch.id) {
      path = `/organizations/${organization.slug}/issues/searches/${savedSearch.id}/`;

      // Remove the query as saved searches bring their own query string.
      delete query.query;

      // If we aren't going to another page in the same search
      // drop the query and replace the current project, with the saved search search project
      // if available.
      if (!query.cursor && savedSearch.projectId) {
        query.project = [savedSearch.projectId];
      }
      if (!query.cursor && !newParams.sort && savedSearch.sort) {
        query.sort = savedSearch.sort;
      }
    } else {
      path = `/organizations/${organization.slug}/issues/`;
    }

    // Remove inbox tab specific sort
    if (query.sort === IssueSortOptions.INBOX && query.query !== Query.FOR_REVIEW) {
      delete query.sort;
    }

    if (
      path !== this.props.location.pathname ||
      !isEqual(query, this.props.location.query)
    ) {
      browserHistory.push({
        pathname: path,
        query,
      });
      this.setState({issuesLoading: true});
    }
  };

  displayReprocessingTab() {
    const {organization} = this.props;
    const {queryCounts} = this.state;

    return (
      organization.features.includes('reprocessing-v2') &&
      !!queryCounts?.[Query.REPROCESSING]?.count
    );
  }

  displayReprocessingLayout(showReprocessingTab: boolean, query: string) {
    return showReprocessingTab && query === Query.REPROCESSING;
  }

  renderGroupNodes = (ids: string[], groupStatsPeriod: string) => {
    const topIssue = ids[0];
    const {memberList} = this.state;
    const query = this.getQuery();
    const showInboxTime = this.getSort() === IssueSortOptions.INBOX;

    return ids.map((id, index) => {
      const hasGuideAnchor = id === topIssue;
      const group = GroupStore.get(id) as Group | undefined;
      let members: Member['user'][] | undefined;
      if (group?.project) {
        members = memberList[group.project.slug];
      }

      const showReprocessingTab = this.displayReprocessingTab();
      const displayReprocessingLayout = this.displayReprocessingLayout(
        showReprocessingTab,
        query
      );

      return (
        <StreamGroup
          index={index}
          key={id}
          id={id}
          statsPeriod={groupStatsPeriod}
          query={query}
          hasGuideAnchor={hasGuideAnchor}
          memberList={members}
          displayReprocessingLayout={displayReprocessingLayout}
          useFilteredStats
          showInboxTime={showInboxTime}
          display={this.getDisplay()}
        />
      );
    });
  };

  renderLoading(): React.ReactNode {
    return (
      <StyledPageContent>
        <LoadingIndicator />
      </StyledPageContent>
    );
  }

  renderStreamBody(): React.ReactNode {
    const {issuesLoading, error, groupIds} = this.state;

    if (issuesLoading) {
      return this.renderLoading();
    }

    if (error) {
      return <LoadingError message={error} onRetry={this.fetchData} />;
    }

    if (groupIds.length > 0) {
      return (
        <PanelBody>
          {this.renderGroupNodes(groupIds, this.getGroupStatsPeriod())}
        </PanelBody>
      );
    }

    const {api, organization, selection} = this.props;

    return (
      <NoGroupsHandler
        api={api}
        organization={organization}
        query={this.getQuery()}
        selectedProjectIds={selection.projects}
        groupIds={groupIds}
      />
    );
  }

  fetchSavedSearches = () => {
    const {organization, api} = this.props;

    fetchSavedSearches(api, organization.slug);
  };

  onSavedSearchSelect = (savedSearch: SavedSearch) => {
    trackAnalyticsEvent({
      eventKey: 'organization_saved_search.selected',
      eventName: 'Organization Saved Search: Selected saved search',
      organization_id: this.props.organization.id,
      query: savedSearch.query,
      search_type: 'issues',
      id: savedSearch.id ? parseInt(savedSearch.id, 10) : -1,
    });

    this.setState({issuesLoading: true}, () => this.transitionTo(undefined, savedSearch));
  };

  onSavedSearchDelete = (search: SavedSearch) => {
    const {orgId} = this.props.params;

    deleteSavedSearch(this.props.api, orgId, search).then(() => {
      this.setState(
        {
          issuesLoading: true,
        },
        () => this.transitionTo({}, null)
      );
    });
  };

  onDelete = () => {
    this.fetchData(true);
  };

  onMarkReviewed = (itemIds: string[]) => {
    const query = this.getQuery();

    if (!isForReviewQuery(query)) {
      return;
    }

    const {queryCounts, itemsRemoved} = this.state;
    const currentQueryCount = queryCounts[query as Query];
    if (itemIds.length && currentQueryCount) {
      const inInboxCount = itemIds.filter(id => GroupStore.get(id)?.inbox).length;
      currentQueryCount.count -= inInboxCount;
      this.setState({
        queryCounts: {
          ...queryCounts,
          [query as Query]: currentQueryCount,
        },
        itemsRemoved: itemsRemoved + inInboxCount,
      });
    }
  };

  tagValueLoader = (key: string, search: string) => {
    const {orgId} = this.props.params;
    const projectIds = this.getGlobalSearchProjectIds().map(id => id.toString());
    const endpointParams = this.getEndpointParams();

    return fetchTagValues(
      this.props.api,
      orgId,
      key,
      search,
      projectIds,
      endpointParams as any
    );
  };

  render() {
    if (this.props.savedSearchLoading) {
      return this.renderLoading();
    }

    const {
      renderSidebar,
      isSidebarVisible,
      tagsLoading,
      pageLinks,
      queryCount,
      queryCounts,
      realtimeActive,
      groupIds,
      queryMaxCount,
      itemsRemoved,
      hasSessions,
    } = this.state;
    const {
      organization,
      savedSearch,
      savedSearches,
      tags,
      selection,
      location,
      router,
    } = this.props;
    const links = parseLinkHeader(pageLinks);
    const query = this.getQuery();
    const queryPageInt = parseInt(location.query.page, 10);
    // Cursor must be present for the page number to be used
    const page = isNaN(queryPageInt) || !location.query.cursor ? 0 : queryPageInt;
    const pageBasedCount = page * MAX_ITEMS + groupIds.length;

    let pageCount = pageBasedCount > queryCount ? queryCount : pageBasedCount;
    if (!links?.next?.results || this.allResultsVisible()) {
      // On last available page
      pageCount = queryCount;
    } else if (!links?.previous?.results) {
      // On first available page
      pageCount = groupIds.length;
    }

    // Subtract # items that have been marked reviewed
    pageCount = Math.max(pageCount - itemsRemoved, 0);
    const modifiedQueryCount = Math.max(queryCount - itemsRemoved, 0);
    const displayCount = tct('[count] of [total]', {
      count: pageCount,
      total: (
        <StyledQueryCount
          hideParens
          hideIfEmpty={false}
          count={modifiedQueryCount}
          max={queryMaxCount || 100}
        />
      ),
    });

    const projectIds = selection?.projects?.map(p => p.toString());
    const orgSlug = organization.slug;

    const showReprocessingTab = this.displayReprocessingTab();
    const displayReprocessingActions = this.displayReprocessingLayout(
      showReprocessingTab,
      query
    );

    return (
      <React.Fragment>
        <IssueListHeader
          organization={organization}
          query={query}
          sort={this.getSort()}
          queryCount={queryCount}
          queryCounts={queryCounts}
          realtimeActive={realtimeActive}
          onRealtimeChange={this.onRealtimeChange}
          projectIds={projectIds}
          orgSlug={orgSlug}
          router={router}
          savedSearchList={savedSearches}
          onSavedSearchSelect={this.onSavedSearchSelect}
          onSavedSearchDelete={this.onSavedSearchDelete}
          displayReprocessingTab={showReprocessingTab}
        />

        <StyledPageContent>
          <StreamContent showSidebar={isSidebarVisible}>
            <IssueListFilters
              organization={organization}
              query={query}
              savedSearch={savedSearch}
              sort={this.getSort()}
              onSortChange={this.onSortChange}
              onSearch={this.onSearch}
              onSidebarToggle={this.onSidebarToggle}
              isSearchDisabled={isSidebarVisible}
              tagValueLoader={this.tagValueLoader}
              tags={tags}
            />

            <Panel>
              <IssueListActions
                organization={organization}
                selection={selection}
                query={query}
                queryCount={modifiedQueryCount}
                displayCount={displayCount}
                onSelectStatsPeriod={this.onSelectStatsPeriod}
                onMarkReviewed={this.onMarkReviewed}
                onDelete={this.onDelete}
                statsPeriod={this.getGroupStatsPeriod()}
                groupIds={groupIds}
                allResultsVisible={this.allResultsVisible()}
                displayReprocessingActions={displayReprocessingActions}
              />
              <PanelBody>
                <ProcessingIssueList
                  organization={organization}
<<<<<<< HEAD
                  projectIds={projectIds}
                  showProject
=======
                  query={query}
                  savedSearch={savedSearch}
                  sort={this.getSort()}
                  display={this.getDisplay()}
                  queryCount={queryCount}
                  queryMaxCount={queryMaxCount}
                  onDisplayChange={this.onDisplayChange}
                  onSortChange={this.onSortChange}
                  onSearch={this.onSearch}
                  onSavedSearchSelect={this.onSavedSearchSelect}
                  onSavedSearchDelete={this.onSavedSearchDelete}
                  onSidebarToggle={this.onSidebarToggle}
                  isSearchDisabled={isSidebarVisible}
                  savedSearchList={savedSearches}
                  tagValueLoader={this.tagValueLoader}
                  tags={tags}
                  isInbox={hasFeature}
                  hasSessions={hasSessions}
                  selectedProjects={selection.projects}
>>>>>>> 19b18709
                />
                {this.renderStreamBody()}
              </PanelBody>
            </Panel>
            <PaginationWrapper>
              {groupIds?.length > 0 && (
                <div>
                  {/* total includes its own space */}
                  {tct('Showing [displayCount] issues', {
                    displayCount,
                  })}
                </div>
              )}
              <StyledPagination pageLinks={pageLinks} onCursor={this.onCursorChange} />
            </PaginationWrapper>
          </StreamContent>

          <SidebarContainer showSidebar={isSidebarVisible}>
            {/* Avoid rendering sidebar until first accessed */}
            {renderSidebar && (
              <IssueListSidebar
                loading={tagsLoading}
                tags={tags}
                query={query}
                onQueryChange={this.onIssueListSidebarSearch}
                tagValueLoader={this.tagValueLoader}
              />
            )}
          </SidebarContainer>
        </StyledPageContent>

        {query === Query.FOR_REVIEW && <GuideAnchor target="is_inbox_tab" />}
      </React.Fragment>
    );
  }
}

export default withApi(
  withGlobalSelection(
    withSavedSearches(withOrganization(withIssueTags(withProfiler(IssueListOverview))))
  )
);

export {IssueListOverview};

// TODO(workflow): Replace PageContent with thirds body
const StyledPageContent = styled(PageContent)`
  display: flex;
  flex-direction: row;
  background-color: ${p => p.theme.background};

  @media (max-width: ${p => p.theme.breakpoints[0]}) {
    /* Matches thirds layout */
    padding: ${space(2)} ${space(2)} 0 ${space(2)};
  }
`;

const StreamContent = styled('div')<{showSidebar: boolean}>`
  width: ${p => (p.showSidebar ? '75%' : '100%')};
  transition: width 0.2s ease-in-out;

  @media (max-width: ${p => p.theme.breakpoints[0]}) {
    width: 100%;
  }
`;

const SidebarContainer = styled('div')<{showSidebar: boolean}>`
  display: ${p => (p.showSidebar ? 'block' : 'none')};
  overflow: ${p => (p.showSidebar ? 'visible' : 'hidden')};
  height: ${p => (p.showSidebar ? 'auto' : 0)};
  width: ${p => (p.showSidebar ? '25%' : 0)};
  transition: width 0.2s ease-in-out;
  margin-left: 20px;

  @media (max-width: ${p => p.theme.breakpoints[0]}) {
    display: none;
  }
`;

const PaginationWrapper = styled('div')`
  display: flex;
  justify-content: flex-end;
  align-items: center;
  font-size: ${p => p.theme.fontSizeMedium};
`;

const StyledPagination = styled(Pagination)`
  margin-top: 0;
  margin-left: ${space(2)};
`;

const StyledQueryCount = styled(QueryCount)`
  margin-left: 0;
`;<|MERGE_RESOLUTION|>--- conflicted
+++ resolved
@@ -1064,12 +1064,16 @@
               query={query}
               savedSearch={savedSearch}
               sort={this.getSort()}
+              display={this.getDisplay()}
+              onDisplayChange={this.onDisplayChange}
               onSortChange={this.onSortChange}
               onSearch={this.onSearch}
               onSidebarToggle={this.onSidebarToggle}
               isSearchDisabled={isSidebarVisible}
               tagValueLoader={this.tagValueLoader}
               tags={tags}
+              hasSessions={hasSessions}
+              selectedProjects={selection.projects}
             />
 
             <Panel>
@@ -1090,30 +1094,8 @@
               <PanelBody>
                 <ProcessingIssueList
                   organization={organization}
-<<<<<<< HEAD
                   projectIds={projectIds}
                   showProject
-=======
-                  query={query}
-                  savedSearch={savedSearch}
-                  sort={this.getSort()}
-                  display={this.getDisplay()}
-                  queryCount={queryCount}
-                  queryMaxCount={queryMaxCount}
-                  onDisplayChange={this.onDisplayChange}
-                  onSortChange={this.onSortChange}
-                  onSearch={this.onSearch}
-                  onSavedSearchSelect={this.onSavedSearchSelect}
-                  onSavedSearchDelete={this.onSavedSearchDelete}
-                  onSidebarToggle={this.onSidebarToggle}
-                  isSearchDisabled={isSidebarVisible}
-                  savedSearchList={savedSearches}
-                  tagValueLoader={this.tagValueLoader}
-                  tags={tags}
-                  isInbox={hasFeature}
-                  hasSessions={hasSessions}
-                  selectedProjects={selection.projects}
->>>>>>> 19b18709
                 />
                 {this.renderStreamBody()}
               </PanelBody>
