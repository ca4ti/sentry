import React from 'react';
import {
  EnterHook,
  IndexRedirect,
  IndexRoute as BaseIndexRoute,
  IndexRouteProps,
  Redirect,
  Route as BaseRoute,
  RouteProps,
} from 'react-router';

import LazyLoad from 'app/components/lazyLoad';
import {EXPERIMENTAL_SPA} from 'app/constants';
import {t} from 'app/locale';
import HookStore from 'app/stores/hookStore';
import {HookName} from 'app/types/hooks';
import errorHandler from 'app/utils/errorHandler';
import App from 'app/views/app';
import AuthLayout from 'app/views/auth/layout';
import IssueListContainer from 'app/views/issueList/container';
import IssueListOverview from 'app/views/issueList/overview';
import OrganizationContext from 'app/views/organizationContext';
import OrganizationDetails, {
  LightWeightOrganizationDetails,
} from 'app/views/organizationDetails';
import {TAB} from 'app/views/organizationGroupDetails/header';
import OrganizationRoot from 'app/views/organizationRoot';
import ProjectEventRedirect from 'app/views/projectEventRedirect';
import redirectDeprecatedProjectRoute from 'app/views/projects/redirectDeprecatedProjectRoute';
import RouteNotFound from 'app/views/routeNotFound';
import SettingsProjectProvider from 'app/views/settings/components/settingsProjectProvider';
import SettingsWrapper from 'app/views/settings/components/settingsWrapper';

const appendTrailingSlash: EnterHook = (nextState, replace) => {
  const lastChar = nextState.location.pathname.slice(-1);
  if (lastChar !== '/') {
    replace(nextState.location.pathname + '/');
  }
};

type CustomProps = {
  name?: string;
  componentPromise?: () => Promise<any>;
};

/**
 * We add some additional props to our routes
 */

const Route = BaseRoute as React.ComponentClass<RouteProps & CustomProps>;
const IndexRoute = BaseIndexRoute as React.ComponentClass<IndexRouteProps & CustomProps>;

type ComponentCallback = Parameters<NonNullable<RouteProps['getComponent']>>[1];

/**
 * Use react-router to lazy load a route. Use this for codesplitting containers (e.g. SettingsLayout)
 *
 * The method for lazy loading a route leaf node is using the <LazyLoad> component + `componentPromise`.
 * The reason for this is because react-router handles the route tree better and if we use <LazyLoad> it will end
 * up having to re-render more components than necessary.
 */
const lazyLoad = (cb: ComponentCallback) => (m: {default: any}) => cb(null, m.default);

const hook = (name: HookName) => HookStore.get(name).map(cb => cb());

function routes() {
  const accountSettingsRoutes = (
    <React.Fragment>
      <IndexRedirect to="details/" />

      <Route
        path="details/"
        name="Details"
        componentPromise={() =>
          import(
            /* webpackChunkName: "AccountDetails" */ 'app/views/settings/account/accountDetails'
          )
        }
        component={errorHandler(LazyLoad)}
      />

      <Route path="notifications/" name="Notifications">
        <IndexRoute
          componentPromise={() =>
            import(
              /* webpackChunkName: "AccountNotifications" */ 'app/views/settings/account/accountNotifications'
            )
          }
          component={errorHandler(LazyLoad)}
        />
        <Route
          path=":fineTuneType/"
          name="Fine Tune Alerts"
          componentPromise={() =>
            import(
              /* webpackChunkName: "AccountNotificationsFineTuning" */ 'app/views/settings/account/accountNotificationFineTuning'
            )
          }
          component={errorHandler(LazyLoad)}
        />
      </Route>
      <Route
        path="emails/"
        name="Emails"
        componentPromise={() =>
          import(
            /* webpackChunkName: "AccountEmails" */ 'app/views/settings/account/accountEmails'
          )
        }
        component={errorHandler(LazyLoad)}
      />

      <Route
        path="authorizations/"
        componentPromise={() =>
          import(
            /* webpackChunkName: "AccountAuthorizations" */ 'app/views/settings/account/accountAuthorizations'
          )
        }
        component={errorHandler(LazyLoad)}
      />

      <Route name="Security" path="security/">
        <Route
          componentPromise={() =>
            import(
              /* webpackChunkName: "AccountSecurityWrapper" */ 'app/views/settings/account/accountSecurity/accountSecurityWrapper'
            )
          }
          component={errorHandler(LazyLoad)}
        >
          <IndexRoute
            componentPromise={() =>
              import(
                /* webpackChunkName: "AccountSecurity" */ 'app/views/settings/account/accountSecurity'
              )
            }
            component={errorHandler(LazyLoad)}
          />
          <Route
            path="session-history/"
            name="Session History"
            componentPromise={() =>
              import(
                /* webpackChunkName: "SessionHistory" */ 'app/views/settings/account/accountSecurity/sessionHistory'
              )
            }
            component={errorHandler(LazyLoad)}
          />
          <Route
            path="mfa/:authId/"
            name="Details"
            componentPromise={() =>
              import(
                /* webpackChunkName: "AccountSecurityDetails" */ 'app/views/settings/account/accountSecurity/accountSecurityDetails'
              )
            }
            component={errorHandler(LazyLoad)}
          />
        </Route>

        <Route
          path="mfa/:authId/enroll/"
          name="Enroll"
          componentPromise={() =>
            import(
              /* webpackChunkName: "AccountSecurityEnroll" */ 'app/views/settings/account/accountSecurity/accountSecurityEnroll'
            )
          }
          component={errorHandler(LazyLoad)}
        />
      </Route>

      <Route
        path="subscriptions/"
        name="Subscriptions"
        componentPromise={() =>
          import(
            /* webpackChunkName: "AccountSubscriptions" */ 'app/views/settings/account/accountSubscriptions'
          )
        }
        component={errorHandler(LazyLoad)}
      />

      <Route
        path="identities/"
        name="Identities"
        componentPromise={() =>
          import(
            /* webpackChunkName: "AccountSocialIdentities" */ 'app/views/settings/account/accountIdentities'
          )
        }
        component={errorHandler(LazyLoad)}
      />

      <Route path="api/" name="API">
        <IndexRedirect to="auth-tokens/" />

        <Route path="auth-tokens/" name="Auth Tokens">
          <IndexRoute
            componentPromise={() =>
              import(
                /* webpackChunkName: "ApiTokensIndex" */ 'app/views/settings/account/apiTokens'
              )
            }
            component={errorHandler(LazyLoad)}
          />
          <Route
            path="new-token/"
            name="Create New Token"
            componentPromise={() =>
              import(
                /* webpackChunkName: "ApiTokenCreate" */ 'app/views/settings/account/apiNewToken'
              )
            }
            component={errorHandler(LazyLoad)}
          />
        </Route>

        <Route path="applications/" name="Applications">
          <IndexRoute
            componentPromise={() =>
              import(
                /* webpackChunkName: "ApiApplications" */ 'app/views/settings/account/apiApplications'
              )
            }
            component={errorHandler(LazyLoad)}
          />
          <Route
            path=":appId/"
            name="Details"
            componentPromise={() =>
              import(
                /* webpackChunkName: "ApiApplicationDetails" */ 'app/views/settings/account/apiApplications/details'
              )
            }
            component={errorHandler(LazyLoad)}
          />
        </Route>

        {hook('routes:api')}
      </Route>

      <Route
        path="close-account/"
        name="Close Account"
        componentPromise={() =>
          import(
            /* webpackChunkName: "AccountClose" */ 'app/views/settings/account/accountClose'
          )
        }
        component={errorHandler(LazyLoad)}
      />
    </React.Fragment>
  );

  const projectSettingsRoutes = (
    <React.Fragment>
      <IndexRoute
        name="General"
        componentPromise={() =>
          import(
            /* webpackChunkName: "ProjectGeneralSettings" */ 'app/views/settings/projectGeneralSettings'
          )
        }
        component={errorHandler(LazyLoad)}
      />
      <Route
        path="teams/"
        name="Teams"
        componentPromise={() =>
          import(
            /* webpackChunkName: "ProjectTeams" */ 'app/views/settings/project/projectTeams'
          )
        }
        component={errorHandler(LazyLoad)}
      />

      <Route
        name="Alerts"
        path="alerts/"
        component={errorHandler(LazyLoad)}
        componentPromise={() =>
          import(
            /* webpackChunkName: "ProjectAlerts" */ 'app/views/settings/projectAlerts'
          )
        }
      >
        <IndexRoute
          component={errorHandler(LazyLoad)}
          componentPromise={() =>
            import(
              /* webpackChunkName: "ProjectAlertsSettings" */ 'app/views/settings/projectAlerts/settings'
            )
          }
        />
        <Redirect from="new/" to="/organizations/:orgId/alerts/:projectId/new/" />
        <Redirect from="rules/" to="/organizations/:orgId/alerts/rules/" />
        <Redirect from="rules/new/" to="/organizations/:orgId/alerts/:projectId/new/" />
        <Redirect
          from="metric-rules/new/"
          to="/organizations/:orgId/alerts/:projectId/new/"
        />
        <Redirect
          from="rules/:ruleId/"
          to="/organizations/:orgId/alerts/rules/:projectId/:ruleId/"
        />
        <Redirect
          from="metric-rules/:ruleId/"
          to="/organizations/:orgId/alerts/metric-rules/:projectId/:ruleId/"
        />
      </Route>

      <Route
        name="Environments"
        path="environments/"
        componentPromise={() =>
          import(
            /* webpackChunkName: "ProjectEnvironments" */ 'app/views/settings/project/projectEnvironments'
          )
        }
        component={errorHandler(LazyLoad)}
      >
        <IndexRoute />
        <Route path="hidden/" />
      </Route>
      <Route
        name="Tags"
        path="tags/"
        componentPromise={() =>
          import(/* webpackChunkName: "ProjectTags" */ 'app/views/settings/projectTags')
        }
        component={errorHandler(LazyLoad)}
      />
      <Redirect from="issue-tracking/" to="/settings/:orgId/:projectId/plugins/" />
      <Route
        path="release-tracking/"
        name="Release Tracking"
        componentPromise={() =>
          import(
            /* webpackChunkName: "ProjectReleaseTracking" */ 'app/views/settings/project/projectReleaseTracking'
          )
        }
        component={errorHandler(LazyLoad)}
      />
      <Route
        path="ownership/"
        name="Issue Owners"
        componentPromise={() =>
          import(
            /* webpackChunkName: "ProjectOwnership" */ 'app/views/settings/project/projectOwnership'
          )
        }
        component={errorHandler(LazyLoad)}
      />
      <Route
        path="data-forwarding/"
        name="Data Forwarding"
        componentPromise={() =>
          import(
            /* webpackChunkName: "ProjectDataForwarding" */ 'app/views/settings/projectDataForwarding'
          )
        }
        component={errorHandler(LazyLoad)}
      />
      <Route
        name={t('Security & Privacy')}
        path="security-and-privacy/"
        component={errorHandler(LazyLoad)}
        componentPromise={() =>
          import(
            /* webpackChunkName: "ProjectSecurityAndPrivacy" */ 'app/views/settings/projectSecurityAndPrivacy'
          )
        }
      />
      <Route
        path="debug-symbols/"
        name="Debug Information Files"
        componentPromise={() =>
          import(
            /* webpackChunkName: "ProjectDebugFiles" */ 'app/views/settings/projectDebugFiles'
          )
        }
        component={errorHandler(LazyLoad)}
      />
      <Route
        path="proguard/"
        name={t('ProGuard Mappings')}
        componentPromise={() =>
          import(
            /* webpackChunkName: "ProjectProguard" */ 'app/views/settings/projectProguard'
          )
        }
        component={errorHandler(LazyLoad)}
      />
      <Route
        path="source-maps/"
        name={t('Source Maps')}
        componentPromise={() =>
          import(
            /* webpackChunkName: "ProjectSourceMaps" */ 'app/views/settings/projectSourceMaps'
          )
        }
        component={errorHandler(LazyLoad)}
      >
        <IndexRoute
          componentPromise={() =>
            import(
              /* webpackChunkName: "ProjectSourceMapsList" */ 'app/views/settings/projectSourceMaps/list'
            )
          }
          component={errorHandler(LazyLoad)}
        />
        <Route
          path=":name/"
          name={t('Archive')}
          componentPromise={() =>
            import(
              /* webpackChunkName: "ProjectSourceMapsDetail" */ 'app/views/settings/projectSourceMaps/detail'
            )
          }
          component={errorHandler(LazyLoad)}
        />
      </Route>
      <Route
        path="processing-issues/"
        name="Processing Issues"
        componentPromise={() =>
          import(
            /* webpackChunkName: "ProjectProcessingIssues" */ 'app/views/settings/project/projectProcessingIssues'
          )
        }
        component={errorHandler(LazyLoad)}
      />
      <Route
        path="filters/"
        name="Inbound Filters"
        componentPromise={() =>
          import(
            /* webpackChunkName: "ProjectFilters" */ 'app/views/settings/project/projectFilters'
          )
        }
        component={errorHandler(LazyLoad)}
      >
        <IndexRedirect to="data-filters/" />
        <Route path=":filterType/" />
      </Route>
      <Route
        name={t('Filters & Sampling')}
        path="filters-and-sampling/"
        componentPromise={() =>
          import(
            /* webpackChunkName: "ProjectFiltersAndSampling" */ 'app/views/settings/project/filtersAndSampling'
          )
        }
        component={errorHandler(LazyLoad)}
      />
      <Route
        path="issue-grouping/"
        name={t('Issue Grouping')}
        componentPromise={() =>
          import(
            /* webpackChunkName: "ProjectIssueGrouping" */ 'app/views/settings/projectIssueGrouping'
          )
        }
        component={errorHandler(LazyLoad)}
      />
      <Route
        path="hooks/"
        name="Service Hooks"
        componentPromise={() =>
          import(
            /* webpackChunkName: "ProjectServiceHooks" */ 'app/views/settings/project/projectServiceHooks'
          )
        }
        component={errorHandler(LazyLoad)}
      />
      <Route
        path="hooks/new/"
        name="Create Service Hook"
        componentPromise={() =>
          import(
            /* webpackChunkName: "ProjectCreateServiceHook" */ 'app/views/settings/project/projectCreateServiceHook'
          )
        }
        component={errorHandler(LazyLoad)}
      />
      <Route
        path="hooks/:hookId/"
        name="Service Hook Details"
        componentPromise={() =>
          import(
            /* webpackChunkName: "ProjectServiceHookDetails" */ 'app/views/settings/project/projectServiceHookDetails'
          )
        }
        component={errorHandler(LazyLoad)}
      />
      <Route path="keys/" name="Client Keys">
        <IndexRoute
          componentPromise={() =>
            import(
              /* webpackChunkName: "ProjectKeys" */ 'app/views/settings/project/projectKeys/list'
            )
          }
          component={errorHandler(LazyLoad)}
        />

        <Route
          path=":keyId/"
          name="Details"
          componentPromise={() =>
            import(
              /* webpackChunkName: "ProjectKeyDetails" */ 'app/views/settings/project/projectKeys/details'
            )
          }
          component={errorHandler(LazyLoad)}
        />
      </Route>
      <Route
        path="user-feedback/"
        name="User Feedback"
        componentPromise={() =>
          import(
            /* webpackChunkName: "ProjectUserFeedbackSettings" */ 'app/views/settings/project/projectUserFeedback'
          )
        }
        component={errorHandler(LazyLoad)}
      />
      <Redirect from="csp/" to="security-headers/" />
      <Route path="security-headers/" name="Security Headers">
        <IndexRoute
          componentPromise={() =>
            import(
              /* webpackChunkName: "ProjectSecurityHeaders" */ 'app/views/settings/projectSecurityHeaders'
            )
          }
          component={errorHandler(LazyLoad)}
        />
        <Route
          path="csp/"
          name="Content Security Policy"
          componentPromise={() =>
            import(
              /* webpackChunkName: "ProjectCspReports" */ 'app/views/settings/projectSecurityHeaders/csp'
            )
          }
          component={errorHandler(LazyLoad)}
        />
        <Route
          path="expect-ct/"
          name="Certificate Transparency"
          componentPromise={() =>
            import(
              /* webpackChunkName: "ProjectExpectCtReports" */ 'app/views/settings/projectSecurityHeaders/expectCt'
            )
          }
          component={errorHandler(LazyLoad)}
        />
        <Route
          path="hpkp/"
          name="HPKP"
          componentPromise={() =>
            import(
              /* webpackChunkName: "ProjectHpkpReports" */ 'app/views/settings/projectSecurityHeaders/hpkp'
            )
          }
          component={errorHandler(LazyLoad)}
        />
      </Route>
      <Route path="plugins/" name="Legacy Integrations">
        <IndexRoute
          componentPromise={() =>
            import(
              /* webpackChunkName: "ProjectPlugins" */ 'app/views/settings/projectPlugins'
            )
          }
          component={errorHandler(LazyLoad)}
        />
        <Route
          path=":pluginId/"
          name="Integration Details"
          componentPromise={() =>
            import(
              /* webpackChunkName: "ProjectPluginDetails" */ 'app/views/settings/projectPlugins/details'
            )
          }
          component={errorHandler(LazyLoad)}
        />
      </Route>
      <Route path="install/" name="Configuration">
        <IndexRoute
          componentPromise={() =>
            import(
              /* webpackChunkName: "ProjectInstallOverview" */ 'app/views/projectInstall/overview'
            )
          }
          component={errorHandler(LazyLoad)}
        />
        <Route
          path=":platform/"
          name="Docs"
          componentPromise={() =>
            import(
              /* webpackChunkName: "PlatformOrIntegration" */ 'app/views/projectInstall/platformOrIntegration'
            )
          }
          component={errorHandler(LazyLoad)}
        />
      </Route>
    </React.Fragment>
  );

  // This is declared in the routes() function because some routes need the
  // hook store which is not available at import time.
  const orgSettingsRoutes = (
    <React.Fragment>
      <IndexRoute
        name="General"
        componentPromise={() =>
          import(
            /* webpackChunkName: "OrganizationGeneralSettings" */ 'app/views/settings/organizationGeneralSettings'
          )
        }
        component={errorHandler(LazyLoad)}
      />

      <Route
        path="projects/"
        name="Projects"
        componentPromise={() =>
          import(
            /* webpackChunkName: "OrganizationProjects" */ 'app/views/settings/organizationProjects'
          )
        }
        component={errorHandler(LazyLoad)}
      />

      <Route path="api-keys/" name="API Key">
        <IndexRoute
          componentPromise={() =>
            import(
              /* webpackChunkName: "OrganizationApiKeys" */ 'app/views/settings/organizationApiKeys'
            )
          }
          component={errorHandler(LazyLoad)}
        />

        <Route
          path=":apiKey/"
          name="Details"
          componentPromise={() =>
            import(
              /* webpackChunkName: "OrganizationApiKeyDetails" */ 'app/views/settings/organizationApiKeys/organizationApiKeyDetails'
            )
          }
          component={errorHandler(LazyLoad)}
        />
      </Route>

      <Route
        path="audit-log/"
        name="Audit Log"
        componentPromise={() =>
          import(
            /* webpackChunkName: "OrganizationAuditLog" */ 'app/views/settings/organizationAuditLog'
          )
        }
        component={errorHandler(LazyLoad)}
      />

      <Route
        path="auth/"
        name="Auth Providers"
        componentPromise={() =>
          import(
            /* webpackChunkName: "OrganizationAuth" */ 'app/views/settings/organizationAuth'
          )
        }
        component={errorHandler(LazyLoad)}
      />

      <Route path="members/" name="Members">
        <Route
          componentPromise={() =>
            import(
              /* webpackChunkName: "OrganizationMembersWrapper" */ 'app/views/settings/organizationMembers/organizationMembersWrapper'
            )
          }
          component={errorHandler(LazyLoad)}
        >
          <IndexRoute
            componentPromise={() =>
              import(
                /* webpackChunkName: "OrganizationMembersList" */ 'app/views/settings/organizationMembers/organizationMembersList'
              )
            }
            component={errorHandler(LazyLoad)}
          />

          <Route
            path="requests/"
            name="Requests"
            componentPromise={() =>
              import(
                /* webpackChunkName: "OrganizationRequestsView" */ 'app/views/settings/organizationMembers/organizationRequestsView'
              )
            }
            component={errorHandler(LazyLoad)}
          />
        </Route>

        <Route
          path=":memberId/"
          name="Details"
          componentPromise={() =>
            import(
              /* webpackChunkName: "OrganizationMemberDetail" */ 'app/views/settings/organizationMembers/organizationMemberDetail'
            )
          }
          component={errorHandler(LazyLoad)}
        />
      </Route>

      <Route
        path="rate-limits/"
        name="Rate Limits"
        componentPromise={() =>
          import(
            /* webpackChunkName: "OrganizationRateLimits" */ 'app/views/settings/organizationRateLimits'
          )
        }
        component={errorHandler(LazyLoad)}
      />

      <Route
        name={t('Relay')}
        path="relay/"
        componentPromise={() =>
          import(
            /* webpackChunkName: "organizationRelay" */ 'app/views/settings/organizationRelay'
          )
        }
        component={errorHandler(LazyLoad)}
      />

      <Route
        path="repos/"
        name="Repositories"
        componentPromise={() =>
          import(
            /* webpackChunkName: "OrganizationRepositories" */ 'app/views/settings/organizationRepositories'
          )
        }
        component={errorHandler(LazyLoad)}
      />

      <Route
        path="performance/"
        name={t('Performance')}
        componentPromise={() =>
          import(
            /* webpackChunkName: "OrganizationPerformance" */ 'app/views/settings/organizationPerformance'
          )
        }
        component={errorHandler(LazyLoad)}
      />

      <Route
        path="settings/"
        componentPromise={() =>
          import(
            /* webpackChunkName: "OrganizationGeneralSettings" */ 'app/views/settings/organizationGeneralSettings'
          )
        }
        component={errorHandler(LazyLoad)}
      />

      <Route
        name={t('Security & Privacy')}
        path="security-and-privacy/"
        componentPromise={() =>
          import(
            /* webpackChunkName: "OrganizationSecurityAndPrivacy" */ 'app/views/settings/organizationSecurityAndPrivacy'
          )
        }
        component={errorHandler(LazyLoad)}
      />

      <Route name="Teams" path="teams/">
        <IndexRoute
          componentPromise={() =>
            import(
              /* webpackChunkName: "OrganizationTeams" */ 'app/views/settings/organizationTeams'
            )
          }
          component={errorHandler(LazyLoad)}
        />

        <Route
          name="Team"
          path=":teamId/"
          componentPromise={() =>
            import(
              /* webpackChunkName: "TeamDetails" */ 'app/views/settings/organizationTeams/teamDetails'
            )
          }
          component={errorHandler(LazyLoad)}
        >
          <IndexRedirect to="members/" />
          <Route
            path="members/"
            name="Members"
            componentPromise={() =>
              import(
                /* webpackChunkName: "TeamMembers" */ 'app/views/settings/organizationTeams/teamMembers'
              )
            }
            component={errorHandler(LazyLoad)}
          />
          <Route
            path="projects/"
            name="Projects"
            componentPromise={() =>
              import(
                /* webpackChunkName: "TeamProjects" */ 'app/views/settings/organizationTeams/teamProjects'
              )
            }
            component={errorHandler(LazyLoad)}
          />
          <Route
            path="settings/"
            name="settings"
            componentPromise={() =>
              import(
                /* webpackChunkName: "TeamSettings" */ 'app/views/settings/organizationTeams/teamSettings'
              )
            }
            component={errorHandler(LazyLoad)}
          />
        </Route>
      </Route>

      <Redirect from="plugins/" to="integrations/" />
      <Route name="Integrations" path="plugins/">
        <Route
          name="Integration Details"
          path=":integrationSlug/"
          componentPromise={() =>
            import(
              /* webpackChunkName: "PluginDetailedView" */ 'app/views/organizationIntegrations/pluginDetailedView'
            )
          }
          component={errorHandler(LazyLoad)}
        />
      </Route>

      <Redirect from="sentry-apps/" to="integrations/" />
      <Route name="Integrations" path="sentry-apps/">
        <Route
          name="Details"
          path=":integrationSlug"
          componentPromise={() =>
            import(
              /* webpackChunkName: "SentryAppDetailedView" */ 'app/views/organizationIntegrations/sentryAppDetailedView'
            )
          }
          component={errorHandler(LazyLoad)}
        />
      </Route>

      <Redirect from="document-integrations/" to="integrations/" />
      <Route name="Integrations" path="document-integrations/">
        <Route
          name="Details"
          path=":integrationSlug"
          componentPromise={() =>
            import(
              /* webpackChunkName: "DocIntegrationDetailedView" */ 'app/views/organizationIntegrations/docIntegrationDetailedView'
            )
          }
          component={errorHandler(LazyLoad)}
        />
      </Route>
      <Route name="Integrations" path="integrations/">
        <IndexRoute
          componentPromise={() =>
            import(
              /* webpackChunkName: "IntegrationListDirectory" */ 'app/views/organizationIntegrations/integrationListDirectory'
            )
          }
          component={errorHandler(LazyLoad)}
        />
        <Route
          name="Integration Details"
          path=":integrationSlug"
          componentPromise={() =>
            import(
              /* webpackChunkName: "IntegrationDetailedView" */ 'app/views/organizationIntegrations/integrationDetailedView'
            )
          }
          component={errorHandler(LazyLoad)}
        />
        <Route
          name="Configure Integration"
          path=":providerKey/:integrationId/"
          componentPromise={() =>
            import(
              /* webpackChunkName: "ConfigureIntegration" */ 'app/views/settings/organizationIntegrations/configureIntegration'
            )
          }
          component={errorHandler(LazyLoad)}
        />
      </Route>

      <Route name="Developer Settings" path="developer-settings/">
        <IndexRoute
          componentPromise={() =>
            import(
              /* webpackChunkName: "OrganizationDeveloperSettings" */ 'app/views/settings/organizationDeveloperSettings'
            )
          }
          component={errorHandler(LazyLoad)}
        />
        <Route
          name="New Public Integration"
          path="new-public/"
          componentPromise={() =>
            import(
              /* webpackChunkName: "sentryApplicationDetails" */ 'app/views/settings/organizationDeveloperSettings/sentryApplicationDetails'
            )
          }
          component={errorHandler(LazyLoad)}
        />
        <Route
          name="New Internal Integration"
          path="new-internal/"
          componentPromise={() =>
            import(
              /* webpackChunkName: "sentryApplicationDetails" */ 'app/views/settings/organizationDeveloperSettings/sentryApplicationDetails'
            )
          }
          component={errorHandler(LazyLoad)}
        />
        <Route
          name="Edit Integration"
          path=":appSlug/"
          componentPromise={() =>
            import(
              /* webpackChunkName: "sentryApplicationDetails" */ 'app/views/settings/organizationDeveloperSettings/sentryApplicationDetails'
            )
          }
          component={errorHandler(LazyLoad)}
        />
        <Route
          name="Integration Dashboard"
          path=":appSlug/dashboard/"
          componentPromise={() =>
            import(
              /* webpackChunkName: "SentryApplicationDashboard" */ 'app/views/settings/organizationDeveloperSettings/sentryApplicationDashboard'
            )
          }
          component={errorHandler(LazyLoad)}
        />
      </Route>
    </React.Fragment>
  );

  return (
    <Route>
      {EXPERIMENTAL_SPA && (
        <Route path="/auth/login/" component={errorHandler(AuthLayout)}>
          <IndexRoute
            componentPromise={() =>
              import(/* webpackChunkName: "AuthLogin" */ 'app/views/auth/login')
            }
            component={errorHandler(LazyLoad)}
          />
        </Route>
      )}

      <Route path="/" component={errorHandler(App)}>
        <IndexRoute
          componentPromise={() =>
            import(/* webpackChunkName: "AppRoot" */ 'app/views/app/root')
          }
          component={errorHandler(LazyLoad)}
        />

        <Route
          path="/accept/:memberId/:token/"
          componentPromise={() =>
            import(
              /* webpackChunkName: "AcceptOrganizationInvite" */ 'app/views/acceptOrganizationInvite'
            )
          }
          component={errorHandler(LazyLoad)}
        />
        <Route
          path="/accept-transfer/"
          componentPromise={() =>
            import(
              /* webpackChunkName: "AcceptProjectTransfer" */ 'app/views/acceptProjectTransfer'
            )
          }
          component={errorHandler(LazyLoad)}
        />
        <Route
          path="/extensions/external-install/:integrationSlug/:installationId"
          componentPromise={() =>
            import(
              /* webpackChunkName: "IntegrationOrganizationLink" */ 'app/views/integrationOrganizationLink'
            )
          }
          component={errorHandler(LazyLoad)}
        />

        <Route
          path="/extensions/:integrationSlug/link/"
          getComponent={(_loc, cb) =>
            import(
              /* webpackChunkName: "IntegrationOrganizationLink" */ 'app/views/integrationOrganizationLink'
            ).then(lazyLoad(cb))
          }
        />

        <Route
          path="/sentry-apps/:sentryAppSlug/external-install/"
          componentPromise={() =>
            import(
              /* webpackChunkName: "SentryAppExternalInstallation" */ 'app/views/sentryAppExternalInstallation'
            )
          }
          component={errorHandler(LazyLoad)}
        />

        <Redirect from="/account/" to="/settings/account/details/" />

        <Redirect from="/share/group/:shareId/" to="/share/issue/:shareId/" />
        <Route
          path="/share/issue/:shareId/"
          componentPromise={() =>
            import(
              /* webpackChunkName: "SharedGroupDetails" */ 'app/views/sharedGroupDetails'
            )
          }
          component={errorHandler(LazyLoad)}
        />

        <Route
          path="/organizations/new/"
          componentPromise={() =>
            import(
              /* webpackChunkName: "OrganizationCreate" */ 'app/views/organizationCreate'
            )
          }
          component={errorHandler(LazyLoad)}
        />

        <Route
          path="/organizations/:orgId/data-export/:dataExportId"
          componentPromise={() =>
            import(
              /* webpackChunkName: "DataDownloadView" */ 'app/views/dataExport/dataDownload'
            )
          }
          component={errorHandler(LazyLoad)}
        />

        <Route
          path="/join-request/:orgId/"
          componentPromise={() =>
            import(
              /* webpackChunkName: "OrganizationJoinRequest" */ 'app/views/organizationJoinRequest'
            )
          }
          component={errorHandler(LazyLoad)}
        />

        <Route path="/onboarding/:orgId/" component={errorHandler(OrganizationContext)}>
          <IndexRedirect to="welcome/" />
          <Route
            path=":step/"
            componentPromise={() =>
              import(
                /* webpackChunkName: "Onboarding" */ 'app/views/onboarding/onboarding'
              )
            }
            component={errorHandler(LazyLoad)}
          />
        </Route>

        {/* Settings routes */}
        <Route component={errorHandler(OrganizationDetails)}>
          <Route path="/settings/" name="Settings" component={SettingsWrapper}>
            <IndexRoute
              getComponent={(_loc, cb) =>
                import(
                  /* webpackChunkName: "SettingsIndex" */ 'app/views/settings/settingsIndex'
                ).then(lazyLoad(cb))
              }
            />

            <Route
              path="account/"
              name="Account"
              getComponent={(_loc, cb) =>
                import(
                  /* webpackChunkName: "AccountSettingsLayout" */ 'app/views/settings/account/accountSettingsLayout'
                ).then(lazyLoad(cb))
              }
            >
              {accountSettingsRoutes}
            </Route>

            <Route name="Organization" path=":orgId/">
              <Route
                getComponent={(_loc, cb) =>
                  import(
                    /* webpackChunkName: "OrganizationSettingsLayout" */ 'app/views/settings/organization/organizationSettingsLayout'
                  ).then(lazyLoad(cb))
                }
              >
                {hook('routes:organization')}
                {orgSettingsRoutes}
              </Route>

              <Route
                name="Project"
                path="projects/:projectId/"
                getComponent={(_loc, cb) =>
                  import(
                    /* webpackChunkName: "ProjectSettingsLayout" */ 'app/views/settings/project/projectSettingsLayout'
                  ).then(lazyLoad(cb))
                }
              >
                <Route component={errorHandler(SettingsProjectProvider)}>
                  {projectSettingsRoutes}
                </Route>
              </Route>

              <Redirect from=":projectId/" to="projects/:projectId/" />
              <Redirect from=":projectId/alerts/" to="projects/:projectId/alerts/" />
              <Redirect
                from=":projectId/alerts/rules/"
                to="projects/:projectId/alerts/rules/"
              />
              <Redirect
                from=":projectId/alerts/rules/:ruleId/"
                to="projects/:projectId/alerts/rules/:ruleId/"
              />
            </Route>
          </Route>
        </Route>

        {/* A route tree for lightweight organizational detail views. We place
      this above the heavyweight organization detail views because there
      exist some redirects from deprecated routes which should not take
      precedence over these lightweight routes*/}
        <Route component={errorHandler(LightWeightOrganizationDetails)}>
          <Route
            path="/organizations/:orgId/projects/"
            componentPromise={() =>
              import(
                /* webpackChunkName: "ProjectsDashboard" */ 'app/views/projectsDashboard'
              )
            }
            component={errorHandler(LazyLoad)}
          />

          <Route
            path="/organizations/:orgId/dashboards/manage/"
            componentPromise={() =>
              import(
                /* webpackChunkName: "ManageDashboards" */ 'app/views/dashboardsV2/manage'
              )
            }
            component={errorHandler(LazyLoad)}
          />
          <Route
            path="/organizations/:orgId/dashboards/"
            componentPromise={() =>
              import(
                /* webpackChunkName: "DashboardsV2Container" */ 'app/views/dashboardsV2'
              )
            }
            component={errorHandler(LazyLoad)}
          >
            <IndexRoute
              componentPromise={() =>
                import(
                  /* webpackChunkName: "DashboardDetail" */ 'app/views/dashboardsV2/detail'
                )
              }
              component={errorHandler(LazyLoad)}
            />
<<<<<<< HEAD
            <Route
              path="widget/new/"
              componentPromise={() =>
                import(
                  /* webpackChunkName: "WidgetNew" */ 'app/views/dashboardsV2/widget/new'
                )
              }
              component={errorHandler(LazyLoad)}
            />
            <Route
              path="manage/"
              componentPromise={() =>
                import(
                  /* webpackChunkName: "ManageDashboards" */ 'app/views/dashboardsV2/manage'
                )
              }
              component={errorHandler(LazyLoad)}
            />
=======
>>>>>>> b2cb767c
          </Route>

          <Route
            path="/organizations/:orgId/user-feedback/"
            componentPromise={() =>
              import(/* webpackChunkName: "UserFeedback" */ 'app/views/userFeedback')
            }
            component={errorHandler(LazyLoad)}
          />

          <Route
            path="/organizations/:orgId/issues/"
            component={errorHandler(IssueListContainer)}
          >
            <Redirect from="/organizations/:orgId/" to="/organizations/:orgId/issues/" />
            <IndexRoute component={errorHandler(IssueListOverview)} />
            <Route
              path="searches/:searchId/"
              component={errorHandler(IssueListOverview)}
            />
          </Route>

          {/* Once org issues is complete, these routes can be nested under
          /organizations/:orgId/issues */}
          <Route
            path="/organizations/:orgId/issues/:groupId/"
            componentPromise={() =>
              import(
                /* webpackChunkName: "GroupDetails" */ 'app/views/organizationGroupDetails'
              )
            }
            component={errorHandler(LazyLoad)}
          >
            <IndexRoute
              componentPromise={() =>
                import(
                  /* webpackChunkName: "GroupEventDetails" */ 'app/views/organizationGroupDetails/groupEventDetails'
                )
              }
              component={errorHandler(LazyLoad)}
              props={{
                currentTab: TAB.DETAILS,
                isEventRoute: false,
              }}
            />
            <Route
              path="/organizations/:orgId/issues/:groupId/activity/"
              componentPromise={() =>
                import(
                  /* webpackChunkName: "GroupActivity" */ 'app/views/organizationGroupDetails/groupActivity'
                )
              }
              component={errorHandler(LazyLoad)}
              props={{
                currentTab: TAB.ACTIVITY,
                isEventRoute: false,
              }}
            />
            <Route
              path="/organizations/:orgId/issues/:groupId/events/"
              componentPromise={() =>
                import(
                  /* webpackChunkName: "GroupEvents" */ 'app/views/organizationGroupDetails/groupEvents'
                )
              }
              component={errorHandler(LazyLoad)}
              props={{
                currentTab: TAB.EVENTS,
                isEventRoute: false,
              }}
            />
            <Route
              path="/organizations/:orgId/issues/:groupId/tags/"
              componentPromise={() =>
                import(
                  /* webpackChunkName: "GroupTags" */ 'app/views/organizationGroupDetails/groupTags'
                )
              }
              component={errorHandler(LazyLoad)}
              props={{
                currentTab: TAB.TAGS,
                isEventRoute: false,
              }}
            />
            <Route
              path="/organizations/:orgId/issues/:groupId/tags/:tagKey/"
              componentPromise={() =>
                import(
                  /* webpackChunkName: "GroupTagsValues" */ 'app/views/organizationGroupDetails/groupTagValues'
                )
              }
              component={errorHandler(LazyLoad)}
              props={{
                currentTab: TAB.TAGS,
                isEventRoute: false,
              }}
            />
            <Route
              path="/organizations/:orgId/issues/:groupId/feedback/"
              componentPromise={() =>
                import(
                  /* webpackChunkName: "GroupUserFeedback" */ 'app/views/organizationGroupDetails/groupUserFeedback'
                )
              }
              component={errorHandler(LazyLoad)}
              props={{
                currentTab: TAB.USER_FEEDBACK,
                isEventRoute: false,
              }}
            />
            <Route
              path="/organizations/:orgId/issues/:groupId/attachments/"
              componentPromise={() =>
                import(
                  /* webpackChunkName: "GroupEventAttachments" */ 'app/views/organizationGroupDetails/groupEventAttachments'
                )
              }
              component={errorHandler(LazyLoad)}
              props={{
                currentTab: TAB.ATTACHMENTS,
                isEventRoute: false,
              }}
            />
            <Route
              path="/organizations/:orgId/issues/:groupId/similar/"
              componentPromise={() =>
                import(
                  /* webpackChunkName: "GroupSimilarIssues" */ 'app/views/organizationGroupDetails/groupSimilarIssues'
                )
              }
              component={errorHandler(LazyLoad)}
              props={{
                currentTab: TAB.SIMILAR_ISSUES,
                isEventRoute: false,
              }}
            />
            <Route
              path="/organizations/:orgId/issues/:groupId/merged/"
              componentPromise={() =>
                import(
                  /* webpackChunkName: "GroupMerged" */ 'app/views/organizationGroupDetails/groupMerged'
                )
              }
              component={errorHandler(LazyLoad)}
              props={{
                currentTab: TAB.MERGED,
                isEventRoute: false,
              }}
            />
            <Route path="/organizations/:orgId/issues/:groupId/events/:eventId/">
              <IndexRoute
                componentPromise={() =>
                  import(
                    /* webpackChunkName: "GroupEventDetails" */ 'app/views/organizationGroupDetails/groupEventDetails'
                  )
                }
                component={errorHandler(LazyLoad)}
                props={{
                  currentTab: TAB.DETAILS,
                  isEventRoute: true,
                }}
              />
              <Route
                path="activity/"
                componentPromise={() =>
                  import(
                    /* webpackChunkName: "GroupActivity" */ 'app/views/organizationGroupDetails/groupActivity'
                  )
                }
                component={errorHandler(LazyLoad)}
                props={{
                  currentTab: TAB.ACTIVITY,
                  isEventRoute: true,
                }}
              />
              <Route
                path="events/"
                componentPromise={() =>
                  import(
                    /* webpackChunkName: "GroupEvents" */ 'app/views/organizationGroupDetails/groupEvents'
                  )
                }
                component={errorHandler(LazyLoad)}
                props={{
                  currentTab: TAB.EVENTS,
                  isEventRoute: true,
                }}
              />
              <Route
                path="similar/"
                componentPromise={() =>
                  import(
                    /* webpackChunkName: "GroupSimilarIssues" */ 'app/views/organizationGroupDetails/groupSimilarIssues'
                  )
                }
                component={errorHandler(LazyLoad)}
                props={{
                  currentTab: TAB.SIMILAR_ISSUES,
                  isEventRoute: true,
                }}
              />
              <Route
                path="tags/"
                componentPromise={() =>
                  import(
                    /* webpackChunkName: "GroupTags" */ 'app/views/organizationGroupDetails/groupTags'
                  )
                }
                component={errorHandler(LazyLoad)}
                props={{
                  currentTab: TAB.TAGS,
                  isEventRoute: true,
                }}
              />
              <Route
                path="tags/:tagKey/"
                componentPromise={() =>
                  import(
                    /* webpackChunkName: "GroupTagsValues" */ 'app/views/organizationGroupDetails/groupTagValues'
                  )
                }
                component={errorHandler(LazyLoad)}
                props={{
                  currentTab: TAB.TAGS,
                  isEventRoute: true,
                }}
              />
              <Route
                path="feedback/"
                componentPromise={() =>
                  import(
                    /* webpackChunkName: "GroupUserFeedback" */ 'app/views/organizationGroupDetails/groupUserFeedback'
                  )
                }
                component={errorHandler(LazyLoad)}
                props={{
                  currentTab: TAB.USER_FEEDBACK,
                  isEventRoute: true,
                }}
              />
              <Route
                path="attachments/"
                componentPromise={() =>
                  import(
                    /* webpackChunkName: "GroupEventAttachments" */ 'app/views/organizationGroupDetails/groupEventAttachments'
                  )
                }
                component={errorHandler(LazyLoad)}
                props={{
                  currentTab: TAB.ATTACHMENTS,
                  isEventRoute: true,
                }}
              />
              <Route
                path="merged/"
                componentPromise={() =>
                  import(
                    /* webpackChunkName: "GroupMerged" */ 'app/views/organizationGroupDetails/groupMerged'
                  )
                }
                component={errorHandler(LazyLoad)}
                props={{
                  currentTab: TAB.MERGED,
                  isEventRoute: true,
                }}
              />
            </Route>
          </Route>

          <Route
            path="/organizations/:orgId/alerts/"
            componentPromise={() =>
              import(/* webpackChunkName: "AlertsContainer" */ 'app/views/alerts')
            }
            component={errorHandler(LazyLoad)}
          >
            <IndexRoute
              componentPromise={() =>
                import(/* webpackChunkName: "AlertsList" */ 'app/views/alerts/list')
              }
              component={errorHandler(LazyLoad)}
            />

            <Route
              path="rules/details/:ruleId/"
              name="Alert Rule Details"
              component={errorHandler(LazyLoad)}
              componentPromise={() =>
                import(
                  /* webpackChunkName: "AlertRulesDetails" */ 'app/views/alerts/rules/details'
                )
              }
            />

            <Route path="rules/">
              <IndexRoute
                component={errorHandler(LazyLoad)}
                componentPromise={() =>
                  import(/* webpackChunkName: "AlertsDetails" */ 'app/views/alerts/rules')
                }
              />
              <Route
                path=":projectId/"
                componentPromise={() =>
                  import(
                    /* webpackChunkName: "AlertsProjectProvider" */ 'app/views/alerts/builder/projectProvider'
                  )
                }
                component={errorHandler(LazyLoad)}
              >
                <IndexRedirect to="/organizations/:orgId/alerts/rules/" />
                <Route
                  path=":ruleId/"
                  name="Edit Alert Rule"
                  componentPromise={() =>
                    import(
                      /* webpackChunkName: "ProjectAlertsEdit" */ 'app/views/settings/projectAlerts/edit'
                    )
                  }
                  component={errorHandler(LazyLoad)}
                />
              </Route>
            </Route>

            <Route path="metric-rules/">
              <IndexRedirect to="/organizations/:orgId/alerts/rules/" />
              <Route
                path=":projectId/"
                componentPromise={() =>
                  import(
                    /* webpackChunkName: "AlertsProjectProvider" */ 'app/views/alerts/builder/projectProvider'
                  )
                }
                component={errorHandler(LazyLoad)}
              >
                <IndexRedirect to="/organizations/:orgId/alerts/rules/" />
                <Route
                  path=":ruleId/"
                  name="Edit Alert Rule"
                  componentPromise={() =>
                    import(
                      /* webpackChunkName: "ProjectAlertsEdit" */ 'app/views/settings/projectAlerts/edit'
                    )
                  }
                  component={errorHandler(LazyLoad)}
                />
              </Route>
            </Route>

            <Route
              path="rules/"
              componentPromise={() =>
                import(/* webpackChunkName: "AlertsDetails" */ 'app/views/alerts/rules')
              }
              component={errorHandler(LazyLoad)}
            />

            <Route
              path=":alertId/"
              componentPromise={() =>
                import(/* webpackChunkName: "AlertsDetails" */ 'app/views/alerts/details')
              }
              component={errorHandler(LazyLoad)}
            />

            <Route
              path=":projectId/"
              componentPromise={() =>
                import(
                  /* webpackChunkName: "AlertsProjectProvider" */ 'app/views/alerts/builder/projectProvider'
                )
              }
              component={errorHandler(LazyLoad)}
            >
              <Route
                path="new/"
                name="New Alert Rule"
                component={errorHandler(LazyLoad)}
                componentPromise={() =>
                  import(
                    /* webpackChunkName: "ProjectAlertsCreate" */ 'app/views/settings/projectAlerts/create'
                  )
                }
              />
              <Route
                path="wizard/"
                name="Alert Creation Wizard"
                component={errorHandler(LazyLoad)}
                componentPromise={() =>
                  import(
                    /* webpackChunkName: "ProjectAlertsWizard" */ 'app/views/alerts/wizard'
                  )
                }
              />
            </Route>
          </Route>

          <Route
            path="/organizations/:orgId/monitors/"
            componentPromise={() =>
              import(/* webpackChunkName: "MonitorsContainer" */ 'app/views/monitors')
            }
            component={errorHandler(LazyLoad)}
          >
            <IndexRoute
              componentPromise={() =>
                import(/* webpackChunkName: "Monitors" */ 'app/views/monitors/monitors')
              }
              component={errorHandler(LazyLoad)}
            />
            <Route
              path="/organizations/:orgId/monitors/create/"
              componentPromise={() =>
                import(
                  /* webpackChunkName: "MonitorCreate" */ 'app/views/monitors/create'
                )
              }
              component={errorHandler(LazyLoad)}
            />
            <Route
              path="/organizations/:orgId/monitors/:monitorId/"
              componentPromise={() =>
                import(
                  /* webpackChunkName: "MonitorDetails" */ 'app/views/monitors/details'
                )
              }
              component={errorHandler(LazyLoad)}
            />
            <Route
              path="/organizations/:orgId/monitors/:monitorId/edit/"
              componentPromise={() =>
                import(/* webpackChunkName: "MonitorEdit" */ 'app/views/monitors/edit')
              }
              component={errorHandler(LazyLoad)}
            />
          </Route>

          <Route
            path="/organizations/:orgId/releases/"
            componentPromise={() =>
              import(/* webpackChunkName: "ReleasesContainer" */ 'app/views/releases')
            }
            component={errorHandler(LazyLoad)}
          >
            <IndexRoute
              componentPromise={() =>
                import(/* webpackChunkName: "ReleasesList" */ 'app/views/releases/list')
              }
              component={errorHandler(LazyLoad)}
            />
            <Route
              path=":release/"
              componentPromise={() =>
                import(
                  /* webpackChunkName: "ReleasesDetail" */ 'app/views/releases/detail'
                )
              }
              component={errorHandler(LazyLoad)}
            >
              <IndexRoute
                componentPromise={() =>
                  import(
                    /* webpackChunkName: "ReleasesDetailOverview" */ 'app/views/releases/detail/overview'
                  )
                }
                component={errorHandler(LazyLoad)}
              />
              <Route
                path="commits/"
                componentPromise={() =>
                  import(
                    /* webpackChunkName: "ReleasesDetailCommits" */ 'app/views/releases/detail/commits'
                  )
                }
                component={errorHandler(LazyLoad)}
              />
              <Route
                path="files-changed/"
                componentPromise={() =>
                  import(
                    /* webpackChunkName: "ReleasesDetailFilesChanged" */ 'app/views/releases/detail/filesChanged'
                  )
                }
                component={errorHandler(LazyLoad)}
              />
              <Redirect
                from="new-events/"
                to="/organizations/:orgId/releases/:release/"
              />
              <Redirect
                from="all-events/"
                to="/organizations/:orgId/releases/:release/"
              />
            </Route>
          </Route>

          <Route
            path="/organizations/:orgId/activity/"
            componentPromise={() =>
              import(
                /* webpackChunkName: "OrganizationActivity" */ 'app/views/organizationActivity'
              )
            }
            component={errorHandler(LazyLoad)}
          />

          <Route
            path="/organizations/:orgId/stats/"
            componentPromise={() =>
              import(
                /* webpackChunkName: "OrganizationStats" */ 'app/views/organizationStats'
              )
            }
            component={errorHandler(LazyLoad)}
          />

          <Route
            path="/organizations/:orgId/projects/:projectId/events/:eventId/"
            component={errorHandler(ProjectEventRedirect)}
          />

          {/*
        TODO(mark) Long term this /queries route should go away and /discover should be the
        canoncial route for discover2. We have a redirect right now as /discover was for
        discover 1 and most of the application is linking to /discover/queries and not /discover
        */}
          <Redirect
            from="/organizations/:orgId/discover/"
            to="/organizations/:orgId/discover/queries/"
          />
          <Route
            path="/organizations/:orgId/discover/"
            componentPromise={() =>
              import(/* webpackChunkName: "DiscoverV2Container" */ 'app/views/eventsV2')
            }
            component={errorHandler(LazyLoad)}
          >
            <Route
              path="queries/"
              componentPromise={() =>
                import(
                  /* webpackChunkName: "DiscoverV2Landing" */ 'app/views/eventsV2/landing'
                )
              }
              component={errorHandler(LazyLoad)}
            />
            <Route
              path="results/"
              componentPromise={() =>
                import(
                  /* webpackChunkName: "DiscoverV2Results" */ 'app/views/eventsV2/results'
                )
              }
              component={errorHandler(LazyLoad)}
            />
            <Route
              path=":eventSlug/"
              componentPromise={() =>
                import(
                  /* webpackChunkName: "DiscoverV2Details" */ 'app/views/eventsV2/eventDetails'
                )
              }
              component={errorHandler(LazyLoad)}
            />
          </Route>
          <Route
            path="/organizations/:orgId/performance/"
            componentPromise={() =>
              import(
                /* webpackChunkName: "PerformanceContainer" */ 'app/views/performance'
              )
            }
            component={errorHandler(LazyLoad)}
          >
            <IndexRoute
              componentPromise={() =>
                import(
                  /* webpackChunkName: "PerformanceLanding" */ 'app/views/performance/landing'
                )
              }
              component={errorHandler(LazyLoad)}
            />
          </Route>
          <Route
            path="/organizations/:orgId/performance/summary/"
            componentPromise={() =>
              import(
                /* webpackChunkName: "PerformanceContainer" */ 'app/views/performance'
              )
            }
            component={errorHandler(LazyLoad)}
          >
            <IndexRoute
              componentPromise={() =>
                import(
                  /* webpackChunkName: "PerformanceTransactionSummary" */ 'app/views/performance/transactionSummary'
                )
              }
              component={errorHandler(LazyLoad)}
            />
            <Route
              path="/organizations/:orgId/performance/summary/vitals/"
              componentPromise={() =>
                import(
                  /* webpackChunkName: "PerformanceTransactionVitals" */ 'app/views/performance/transactionVitals'
                )
              }
              component={errorHandler(LazyLoad)}
            />
          </Route>
          <Route
            path="/organizations/:orgId/performance/vitaldetail/"
            componentPromise={() =>
              import(
                /* webpackChunkName: "PerformanceContainer" */ 'app/views/performance'
              )
            }
            component={errorHandler(LazyLoad)}
          >
            <IndexRoute
              componentPromise={() =>
                import(
                  /* webpackChunkName: "PerformanceVitalDetail" */ 'app/views/performance/vitalDetail'
                )
              }
              component={errorHandler(LazyLoad)}
            />
          </Route>
          <Route
            path="/organizations/:orgId/performance/trace/:traceSlug/"
            componentPromise={() =>
              import(
                /* webpackChunkName: "PerformanceContainer" */ 'app/views/performance'
              )
            }
            component={errorHandler(LazyLoad)}
          >
            <IndexRoute
              componentPromise={() =>
                import(
                  /* webpackChunkName: "PerformanceTraceDetails" */ 'app/views/performance/traceDetails'
                )
              }
              component={errorHandler(LazyLoad)}
            />
          </Route>
          <Route
            path="/organizations/:orgId/performance/:eventSlug/"
            componentPromise={() =>
              import(
                /* webpackChunkName: "PerformanceContainer" */ 'app/views/performance'
              )
            }
            component={errorHandler(LazyLoad)}
          >
            <IndexRoute
              componentPromise={() =>
                import(
                  /* webpackChunkName: "PerformanceTransactionDetails" */ 'app/views/performance/transactionDetails'
                )
              }
              component={errorHandler(LazyLoad)}
            />
          </Route>
          <Route
            path="/organizations/:orgId/performance/compare/:baselineEventSlug/:regressionEventSlug/"
            componentPromise={() =>
              import(
                /* webpackChunkName: "PerformanceContainer" */ 'app/views/performance'
              )
            }
            component={errorHandler(LazyLoad)}
          >
            <IndexRoute
              componentPromise={() =>
                import(
                  /* webpackChunkName: "PerformanceCompareTransactions" */ 'app/views/performance/compare'
                )
              }
              component={errorHandler(LazyLoad)}
            />
          </Route>
          <Route
            path="/organizations/:orgId/dashboards/:dashboardId/"
            componentPromise={() =>
              import(/* webpackChunkName: "DashboardsV2" */ 'app/views/dashboardsV2')
            }
            component={errorHandler(LazyLoad)}
          >
            <Route
              path="widget/new/"
              componentPromise={() =>
                import(
                  /* webpackChunkName: "WidgetNew" */ 'app/views/dashboardsV2/widget/new'
                )
              }
              component={errorHandler(LazyLoad)}
            />
          </Route>

          {/* Admin/manage routes */}
          <Route
            name="Admin"
            path="/manage/"
            componentPromise={() =>
              import(/* webpackChunkName: "AdminLayout" */ 'app/views/admin/adminLayout')
            }
            component={errorHandler(LazyLoad)}
          >
            <IndexRoute
              componentPromise={() =>
                import(
                  /* webpackChunkName: "AdminOverview" */ 'app/views/admin/adminOverview'
                )
              }
              component={errorHandler(LazyLoad)}
            />
            <Route
              name="Buffer"
              path="buffer/"
              componentPromise={() =>
                import(
                  /* webpackChunkName: "AdminBuffer" */ 'app/views/admin/adminBuffer'
                )
              }
              component={errorHandler(LazyLoad)}
            />
            <Route
              name="Relays"
              path="relays/"
              componentPromise={() =>
                import(
                  /* webpackChunkName: "AdminRelays" */ 'app/views/admin/adminRelays'
                )
              }
              component={errorHandler(LazyLoad)}
            />
            <Route
              name="Organizations"
              path="organizations/"
              componentPromise={() =>
                import(
                  /* webpackChunkName: "AdminOrganizations" */ 'app/views/admin/adminOrganizations'
                )
              }
              component={errorHandler(LazyLoad)}
            />
            <Route
              name="Projects"
              path="projects/"
              componentPromise={() =>
                import(
                  /* webpackChunkName: "AdminProjects" */ 'app/views/admin/adminProjects'
                )
              }
              component={errorHandler(LazyLoad)}
            />
            <Route
              name="Queue"
              path="queue/"
              componentPromise={() =>
                import(/* webpackChunkName: "AdminQueue" */ 'app/views/admin/adminQueue')
              }
              component={errorHandler(LazyLoad)}
            />
            <Route
              name="Quotas"
              path="quotas/"
              componentPromise={() =>
                import(
                  /* webpackChunkName: "AdminQuotas" */ 'app/views/admin/adminQuotas'
                )
              }
              component={errorHandler(LazyLoad)}
            />
            <Route
              name="Settings"
              path="settings/"
              componentPromise={() =>
                import(
                  /* webpackChunkName: "AdminSettings" */ 'app/views/admin/adminSettings'
                )
              }
              component={errorHandler(LazyLoad)}
            />
            <Route name="Users" path="users/">
              <IndexRoute
                componentPromise={() =>
                  import(
                    /* webpackChunkName: "AdminUsers" */ 'app/views/admin/adminUsers'
                  )
                }
                component={errorHandler(LazyLoad)}
              />
              <Route
                path=":id"
                componentPromise={() =>
                  import(
                    /* webpackChunkName: "AdminUserEdit" */ 'app/views/admin/adminUserEdit'
                  )
                }
                component={errorHandler(LazyLoad)}
              />
            </Route>
            <Route
              name="Mail"
              path="status/mail/"
              componentPromise={() =>
                import(/* webpackChunkName: "AdminMail" */ 'app/views/admin/adminMail')
              }
              component={errorHandler(LazyLoad)}
            />
            <Route
              name="Environment"
              path="status/environment/"
              componentPromise={() =>
                import(
                  /* webpackChunkName: "AdminEnvironment" */ 'app/views/admin/adminEnvironment'
                )
              }
              component={errorHandler(LazyLoad)}
            />
            <Route
              name="Packages"
              path="status/packages/"
              componentPromise={() =>
                import(
                  /* webpackChunkName: "AdminPackages" */ 'app/views/admin/adminPackages'
                )
              }
              component={errorHandler(LazyLoad)}
            />
            <Route
              name="Warnings"
              path="status/warnings/"
              componentPromise={() =>
                import(
                  /* webpackChunkName: "AdminWarnings" */ 'app/views/admin/adminWarnings'
                )
              }
              component={errorHandler(LazyLoad)}
            />
            {hook('routes:admin')}
          </Route>
        </Route>

        {/* The heavyweight organization detail views */}
        <Route path="/:orgId/" component={errorHandler(OrganizationDetails)}>
          <Route component={errorHandler(OrganizationRoot)}>
            {hook('routes:organization-root')}

            <Route
              path="/organizations/:orgId/projects/:projectId/getting-started/"
              componentPromise={() =>
                import(
                  /* webpackChunkName: "ProjectGettingStarted" */ 'app/views/projectInstall/gettingStarted'
                )
              }
              component={errorHandler(LazyLoad)}
            >
              <IndexRoute
                componentPromise={() =>
                  import(
                    /* webpackChunkName: "ProjectInstallOverview" */ 'app/views/projectInstall/overview'
                  )
                }
                component={errorHandler(LazyLoad)}
              />
              <Route
                path=":platform/"
                componentPromise={() =>
                  import(
                    /* webpackChunkName: "PlatformOrIntegration" */ 'app/views/projectInstall/platformOrIntegration'
                  )
                }
                component={errorHandler(LazyLoad)}
              />
            </Route>

            <Route
              path="/organizations/:orgId/teams/new/"
              componentPromise={() =>
                import(/* webpackChunkName: "TeamCreate" */ 'app/views/teamCreate')
              }
              component={errorHandler(LazyLoad)}
            />

            <Route path="/organizations/:orgId/">
              {hook('routes:organization')}
              <Redirect
                from="/organizations/:orgId/teams/"
                to="/settings/:orgId/teams/"
              />
              <Redirect
                from="/organizations/:orgId/teams/your-teams/"
                to="/settings/:orgId/teams/"
              />
              <Redirect
                from="/organizations/:orgId/teams/all-teams/"
                to="/settings/:orgId/teams/"
              />
              <Redirect
                from="/organizations/:orgId/teams/:teamId/"
                to="/settings/:orgId/teams/:teamId/"
              />
              <Redirect
                from="/organizations/:orgId/teams/:teamId/members/"
                to="/settings/:orgId/teams/:teamId/members/"
              />
              <Redirect
                from="/organizations/:orgId/teams/:teamId/projects/"
                to="/settings/:orgId/teams/:teamId/projects/"
              />
              <Redirect
                from="/organizations/:orgId/teams/:teamId/settings/"
                to="/settings/:orgId/teams/:teamId/settings/"
              />
              <Redirect from="/organizations/:orgId/settings/" to="/settings/:orgId/" />
              <Redirect
                from="/organizations/:orgId/api-keys/"
                to="/settings/:orgId/api-keys/"
              />
              <Redirect
                from="/organizations/:orgId/api-keys/:apiKey/"
                to="/settings/:orgId/api-keys/:apiKey/"
              />
              <Redirect
                from="/organizations/:orgId/members/"
                to="/settings/:orgId/members/"
              />
              <Redirect
                from="/organizations/:orgId/members/:memberId/"
                to="/settings/:orgId/members/:memberId/"
              />
              <Redirect
                from="/organizations/:orgId/rate-limits/"
                to="/settings/:orgId/rate-limits/"
              />
              <Redirect
                from="/organizations/:orgId/repos/"
                to="/settings/:orgId/repos/"
              />
            </Route>
            <Route
              path="/organizations/:orgId/projects/new/"
              componentPromise={() =>
                import(
                  /* webpackChunkName: "NewProject" */ 'app/views/projectInstall/newProject'
                )
              }
              component={errorHandler(LazyLoad)}
            />
          </Route>
          <Route
            path=":projectId/getting-started/"
            componentPromise={() =>
              import(
                /* webpackChunkName: "ProjectGettingStarted" */ 'app/views/projectInstall/gettingStarted'
              )
            }
            component={errorHandler(LazyLoad)}
          >
            <IndexRoute
              componentPromise={() =>
                import(
                  /* webpackChunkName: "ProjectInstallOverview" */ 'app/views/projectInstall/overview'
                )
              }
              component={errorHandler(LazyLoad)}
            />
            <Route
              path=":platform/"
              componentPromise={() =>
                import(
                  /* webpackChunkName: "PlatformOrIntegration" */ 'app/views/projectInstall/platformOrIntegration'
                )
              }
              component={errorHandler(LazyLoad)}
            />
          </Route>
        </Route>

        {/* A route tree for lightweight organizational detail views.
          This is strictly for deprecated URLs that we need to maintain */}
        <Route component={errorHandler(LightWeightOrganizationDetails)}>
          {/* This is in the bottom lightweight group because "/organizations/:orgId/projects/new/" in heavyweight needs to be matched first */}
          <Route
            path="/organizations/:orgId/projects/:projectId/"
            componentPromise={() =>
              import(/* webpackChunkName: "ProjectDetail" */ 'app/views/projectDetail')
            }
            component={errorHandler(LazyLoad)}
          />

          <Route name="Organization" path="/:orgId/">
            <Route path=":projectId/">
              {/* Support for deprecated URLs (pre-Sentry 10). We just redirect users to new canonical URLs. */}
              <IndexRoute
                component={errorHandler(
                  redirectDeprecatedProjectRoute(
                    ({orgId, projectId}) =>
                      `/organizations/${orgId}/issues/?project=${projectId}`
                  )
                )}
              />
              <Route
                path="issues/"
                component={errorHandler(
                  redirectDeprecatedProjectRoute(
                    ({orgId, projectId}) =>
                      `/organizations/${orgId}/issues/?project=${projectId}`
                  )
                )}
              />
              <Route
                path="dashboard/"
                component={errorHandler(
                  redirectDeprecatedProjectRoute(
                    ({orgId, projectId}) =>
                      `/organizations/${orgId}/dashboards/?project=${projectId}`
                  )
                )}
              />
              <Route
                path="user-feedback/"
                component={errorHandler(
                  redirectDeprecatedProjectRoute(
                    ({orgId, projectId}) =>
                      `/organizations/${orgId}/user-feedback/?project=${projectId}`
                  )
                )}
              />
              <Route
                path="releases/"
                component={errorHandler(
                  redirectDeprecatedProjectRoute(
                    ({orgId, projectId}) =>
                      `/organizations/${orgId}/releases/?project=${projectId}`
                  )
                )}
              />
              <Route
                path="releases/:version/"
                component={errorHandler(
                  redirectDeprecatedProjectRoute(
                    ({orgId, projectId, router}) =>
                      `/organizations/${orgId}/releases/${router.params.version}/?project=${projectId}`
                  )
                )}
              />
              <Route
                path="releases/:version/new-events/"
                component={errorHandler(
                  redirectDeprecatedProjectRoute(
                    ({orgId, projectId, router}) =>
                      `/organizations/${orgId}/releases/${router.params.version}/new-events/?project=${projectId}`
                  )
                )}
              />
              <Route
                path="releases/:version/all-events/"
                component={errorHandler(
                  redirectDeprecatedProjectRoute(
                    ({orgId, projectId, router}) =>
                      `/organizations/${orgId}/releases/${router.params.version}/all-events/?project=${projectId}`
                  )
                )}
              />
              <Route
                path="releases/:version/commits/"
                component={errorHandler(
                  redirectDeprecatedProjectRoute(
                    ({orgId, projectId, router}) =>
                      `/organizations/${orgId}/releases/${router.params.version}/commits/?project=${projectId}`
                  )
                )}
              />
            </Route>
          </Route>
        </Route>

        <Route path="/:orgId/">
          <Route path=":projectId/settings/">
            <Redirect from="teams/" to="/settings/:orgId/projects/:projectId/teams/" />
            <Redirect from="alerts/" to="/settings/:orgId/projects/:projectId/alerts/" />
            <Redirect
              from="alerts/rules/"
              to="/settings/:orgId/projects/:projectId/alerts/rules/"
            />
            <Redirect
              from="alerts/rules/new/"
              to="/settings/:orgId/projects/:projectId/alerts/rules/new/"
            />
            <Redirect
              from="alerts/rules/:ruleId/"
              to="/settings/:orgId/projects/:projectId/alerts/rules/:ruleId/"
            />
            <Redirect
              from="environments/"
              to="/settings/:orgId/projects/:projectId/environments/"
            />
            <Redirect
              from="environments/hidden/"
              to="/settings/:orgId/projects/:projectId/environments/hidden/"
            />
            <Redirect
              from="tags/"
              to="/settings/projects/:orgId/projects/:projectId/tags/"
            />
            <Redirect
              from="issue-tracking/"
              to="/settings/:orgId/projects/:projectId/issue-tracking/"
            />
            <Redirect
              from="release-tracking/"
              to="/settings/:orgId/projects/:projectId/release-tracking/"
            />
            <Redirect
              from="ownership/"
              to="/settings/:orgId/projects/:projectId/ownership/"
            />
            <Redirect
              from="data-forwarding/"
              to="/settings/:orgId/projects/:projectId/data-forwarding/"
            />
            <Redirect
              from="debug-symbols/"
              to="/settings/:orgId/projects/:projectId/debug-symbols/"
            />
            <Redirect
              from="processing-issues/"
              to="/settings/:orgId/projects/:projectId/processing-issues/"
            />
            <Redirect
              from="filters/"
              to="/settings/:orgId/projects/:projectId/filters/"
            />
            <Redirect from="hooks/" to="/settings/:orgId/projects/:projectId/hooks/" />
            <Redirect from="keys/" to="/settings/:orgId/projects/:projectId/keys/" />
            <Redirect
              from="keys/:keyId/"
              to="/settings/:orgId/projects/:projectId/keys/:keyId/"
            />
            <Redirect
              from="user-feedback/"
              to="/settings/:orgId/projects/:projectId/user-feedback/"
            />
            <Redirect
              from="security-headers/"
              to="/settings/:orgId/projects/:projectId/security-headers/"
            />
            <Redirect
              from="security-headers/csp/"
              to="/settings/:orgId/projects/:projectId/security-headers/csp/"
            />
            <Redirect
              from="security-headers/expect-ct/"
              to="/settings/:orgId/projects/:projectId/security-headers/expect-ct/"
            />
            <Redirect
              from="security-headers/hpkp/"
              to="/settings/:orgId/projects/:projectId/security-headers/hpkp/"
            />
            <Redirect
              from="plugins/"
              to="/settings/:orgId/projects/:projectId/plugins/"
            />
            <Redirect
              from="plugins/:pluginId/"
              to="/settings/:orgId/projects/:projectId/plugins/:pluginId/"
            />
            <Redirect
              from="integrations/:providerKey/"
              to="/settings/:orgId/projects/:projectId/integrations/:providerKey/"
            />
            <Redirect
              from="install/"
              to="/settings/:orgId/projects/:projectId/install/"
            />
            <Redirect
              from="install/:platform'"
              to="/settings/:orgId/projects/:projectId/install/:platform/"
            />
          </Route>
          <Redirect from=":projectId/group/:groupId/" to="issues/:groupId/" />
          <Redirect
            from=":projectId/issues/:groupId/"
            to="/organizations/:orgId/issues/:groupId/"
          />
          <Redirect
            from=":projectId/issues/:groupId/events/"
            to="/organizations/:orgId/issues/:groupId/events/"
          />
          <Redirect
            from=":projectId/issues/:groupId/events/:eventId/"
            to="/organizations/:orgId/issues/:groupId/events/:eventId/"
          />
          <Redirect
            from=":projectId/issues/:groupId/tags/"
            to="/organizations/:orgId/issues/:groupId/tags/"
          />
          <Redirect
            from=":projectId/issues/:groupId/tags/:tagKey/"
            to="/organizations/:orgId/issues/:groupId/tags/:tagKey/"
          />
          <Redirect
            from=":projectId/issues/:groupId/feedback/"
            to="/organizations/:orgId/issues/:groupId/feedback/"
          />
          <Redirect
            from=":projectId/issues/:groupId/similar/"
            to="/organizations/:orgId/issues/:groupId/similar/"
          />
          <Redirect
            from=":projectId/issues/:groupId/merged/"
            to="/organizations/:orgId/issues/:groupId/merged/"
          />
          <Route
            path=":projectId/events/:eventId/"
            component={errorHandler(ProjectEventRedirect)}
          />
        </Route>

        {hook('routes')}
        <Route
          path="*"
          component={errorHandler(RouteNotFound)}
          onEnter={appendTrailingSlash}
        />
      </Route>
    </Route>
  );
}

export default routes;<|MERGE_RESOLUTION|>--- conflicted
+++ resolved
@@ -1193,27 +1193,6 @@
               }
               component={errorHandler(LazyLoad)}
             />
-<<<<<<< HEAD
-            <Route
-              path="widget/new/"
-              componentPromise={() =>
-                import(
-                  /* webpackChunkName: "WidgetNew" */ 'app/views/dashboardsV2/widget/new'
-                )
-              }
-              component={errorHandler(LazyLoad)}
-            />
-            <Route
-              path="manage/"
-              componentPromise={() =>
-                import(
-                  /* webpackChunkName: "ManageDashboards" */ 'app/views/dashboardsV2/manage'
-                )
-              }
-              component={errorHandler(LazyLoad)}
-            />
-=======
->>>>>>> b2cb767c
           </Route>
 
           <Route
